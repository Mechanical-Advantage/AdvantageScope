--- conflicted
+++ resolved
@@ -8,15 +8,10 @@
 const LIVE_SUBSCRIBE_MODE = document.getElementById("liveSubscribeMode") as HTMLInputElement;
 const LIVE_DISCARD = document.getElementById("liveDiscard") as HTMLInputElement;
 const PUBLISH_FILTER = document.getElementById("publishFilter") as HTMLInputElement;
-<<<<<<< HEAD
-const THREE_DIMENSION_MODE_AC = document.getElementById("threeDimensionModeAc") as HTMLInputElement;
-const THREE_DIMENSION_MODE_BATTERY = document.getElementById("threeDimensionModeBattery") as HTMLInputElement;
-const THREE_DIMENSION_ANTIALIASING = document.getElementById("threeDimensionAntialiasing") as HTMLInputElement;
-=======
 const COORDINATE_SYSTEM = document.getElementById("coordinateSystem") as HTMLInputElement;
 const FIELD_3D_MODE_AC = document.getElementById("field3dModeAc") as HTMLInputElement;
 const FIELD_3D_MODE_BATTERY = document.getElementById("field3dModeBattery") as HTMLInputElement;
->>>>>>> 27f016e0
+const THREE_DIMENSION_ANTIALIASING = document.getElementById("threeDimensionAntialiasing") as HTMLInputElement;
 const TBA_API_KEY = document.getElementById("tbaApiKey") as HTMLInputElement;
 const EXIT_BUTTON = document.getElementById("exit") as HTMLInputElement;
 const CONFIRM_BUTTON = document.getElementById("confirm") as HTMLInputElement;
@@ -54,15 +49,10 @@
       LIVE_SUBSCRIBE_MODE.value = oldPrefs.liveSubscribeMode;
       LIVE_DISCARD.value = oldPrefs.liveDiscard.toString();
       PUBLISH_FILTER.value = oldPrefs.publishFilter;
-<<<<<<< HEAD
-      THREE_DIMENSION_MODE_AC.value = oldPrefs.threeDimensionModeAc;
-      THREE_DIMENSION_MODE_BATTERY.value = oldPrefs.threeDimensionModeBattery;
-      THREE_DIMENSION_ANTIALIASING.value = oldPrefs.threeDimensionAntialiasing;
-=======
       COORDINATE_SYSTEM.value = oldPrefs.coordinateSystem;
       FIELD_3D_MODE_AC.value = oldPrefs.field3dModeAc;
       FIELD_3D_MODE_BATTERY.value = oldPrefs.field3dModeBattery;
->>>>>>> 27f016e0
+      THREE_DIMENSION_ANTIALIASING.value = oldPrefs.threeDimensionAntialiasing;
       TBA_API_KEY.value = oldPrefs.tbaApiKey;
 
       // Close function
@@ -115,15 +105,10 @@
             liveDiscard: Number(LIVE_DISCARD.value),
             publishFilter: PUBLISH_FILTER.value,
             rlogPort: oldPrefs.rlogPort,
-<<<<<<< HEAD
-            threeDimensionModeAc: threeDimensionModeAc,
-            threeDimensionModeBattery: threeDimensionModeBattery,
-            threeDimensionAntialiasing: threeDimensionAntialiasing,
-=======
             coordinateSystem: coordinateSystem,
             field3dModeAc: field3dModeAc,
             field3dModeBattery: field3dModeBattery,
->>>>>>> 27f016e0
+            threeDimensionAntialiasing: threeDimensionAntialiasing,
             tbaApiKey: TBA_API_KEY.value,
             userAssetsFolder: oldPrefs.userAssetsFolder,
             skipHootNonProWarning: oldPrefs.skipHootNonProWarning,
