<<<<<<< HEAD
export enum Distribution {
=======
// Copyright (c) 2021-2025 Littleton Robotics
// http://github.com/Mechanical-Advantage
//
// Use of this source code is governed by a BSD
// license that can be found in the LICENSE file
// at the root directory of this project.

export enum Distributor {
>>>>>>> 75b01575
  FRC6328,
  WPILib,
  Lite
}

// @ts-ignore
export const DISTRIBUTION: Distribution = Distribution.__distribution__;
export const LITE_VERSION: string = "__version__"; // Only use for Lite since we can't check if the app is packaged
export const BUILD_DATE: string = "__build_date__";
export const COPYRIGHT: string = "__copyright__";<|MERGE_RESOLUTION|>--- conflicted
+++ resolved
@@ -1,6 +1,3 @@
-<<<<<<< HEAD
-export enum Distribution {
-=======
 // Copyright (c) 2021-2025 Littleton Robotics
 // http://github.com/Mechanical-Advantage
 //
@@ -8,8 +5,7 @@
 // license that can be found in the LICENSE file
 // at the root directory of this project.
 
-export enum Distributor {
->>>>>>> 75b01575
+export enum Distribution {
   FRC6328,
   WPILib,
   Lite
