import { CoordinateSystem } from "./AdvantageScopeAssets";

/** A set of application preferences. */
export default interface Preferences {
  theme: "light" | "dark" | "system";
  rioAddress: string;
  rioPath: string;
  liveMode: "nt4" | "nt4-akit" | "phoenix" | "pathplanner" | "rlog";
  liveSubscribeMode: "low-bandwidth" | "logging";
  liveDiscard: number;
  publishFilter: string;
  rlogPort: number;
<<<<<<< HEAD
  threeDimensionModeAc: "cinematic" | "standard" | "low-power";
  threeDimensionModeBattery: "" | "cinematic" | "standard" | "low-power";
  threeDimensionAntialiasing: "on" | "off";
=======
  coordinateSystem: "automatic" | CoordinateSystem;
  field3dModeAc: "cinematic" | "standard" | "low-power";
  field3dModeBattery: "" | "cinematic" | "standard" | "low-power";
>>>>>>> 27f016e0
  tbaApiKey: string;
  userAssetsFolder: string | null;
  skipHootNonProWarning: boolean;
  skipNumericArrayDeprecationWarning: boolean;
  skipFrcLogFolderDefault: boolean;
  skipXRExperimentalWarning: boolean;
  ctreLicenseAccepted: boolean;
  usb?: boolean;
}<|MERGE_RESOLUTION|>--- conflicted
+++ resolved
@@ -10,15 +10,10 @@
   liveDiscard: number;
   publishFilter: string;
   rlogPort: number;
-<<<<<<< HEAD
-  threeDimensionModeAc: "cinematic" | "standard" | "low-power";
-  threeDimensionModeBattery: "" | "cinematic" | "standard" | "low-power";
-  threeDimensionAntialiasing: "on" | "off";
-=======
   coordinateSystem: "automatic" | CoordinateSystem;
   field3dModeAc: "cinematic" | "standard" | "low-power";
   field3dModeBattery: "" | "cinematic" | "standard" | "low-power";
->>>>>>> 27f016e0
+  threeDimensionAntialiasing: "on" | "off";
   tbaApiKey: string;
   userAssetsFolder: string | null;
   skipHootNonProWarning: boolean;
