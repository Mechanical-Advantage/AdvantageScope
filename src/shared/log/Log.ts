--- conflicted
+++ resolved
@@ -3,11 +3,7 @@
 import { arraysEqual, checkArrayType } from "../util";
 import LogField from "./LogField";
 import LogFieldTree from "./LogFieldTree";
-<<<<<<< HEAD
-import { MERGE_PREFIX, PHOTON_PREFIX, STRUCT_PREFIX, TYPE_KEY, getEnabledData, splitLogKey } from "./LogUtil";
-=======
-import { STRUCT_PREFIX, TYPE_KEY, applyKeyPrefix, getEnabledData, splitLogKey } from "./LogUtil";
->>>>>>> 20507428
+import { PHOTON_PREFIX, STRUCT_PREFIX, TYPE_KEY, applyKeyPrefix, getEnabledData, splitLogKey } from "./LogUtil";
 import {
   LogValueSetAny,
   LogValueSetBoolean,
