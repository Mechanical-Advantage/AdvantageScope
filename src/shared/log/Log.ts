import { Decoder } from "@msgpack/msgpack";
import { arraysEqual, checkArrayType } from "../util";
import LogField from "./LogField";
import LogFieldTree from "./LogFieldTree";
import { TYPE_KEY } from "./LogUtil";
import {
  LogValueSetAny,
  LogValueSetBoolean,
  LogValueSetBooleanArray,
  LogValueSetNumber,
  LogValueSetNumberArray,
  LogValueSetRaw,
  LogValueSetString,
  LogValueSetStringArray
} from "./LogValueSets";
import LoggableType from "./LoggableType";
import ProtoDecoder from "./ProtoDecoder";
import StructDecoder from "./StructDecoder";

/** Represents a collection of log fields. */
export default class Log {
  private DEFAULT_TIMESTAMP_RANGE: [number, number] = [0, 10];
  private msgpackDecoder = new Decoder();
  private structDecoder = new StructDecoder();
  private protoDecoder = new ProtoDecoder();

  private fields: { [id: string]: LogField } = {};
  private generatedParents: Set<string> = new Set(); // Children of these fields are generated
  private timestampRange: [number, number] | null = null;
  private enableTimestampSetCache: boolean;
  private timestampSetCache: { [id: string]: { keys: string[]; timestamps: number[] } } = {};

  constructor(enableTimestampSetCache = true) {
    this.enableTimestampSetCache = enableTimestampSetCache;
  }

  /** Checks if the field exists and registers it if necessary. */
  public createBlankField(key: string, type: LoggableType) {
    if (key in this.fields) return;
    this.fields[key] = new LogField(type);
  }

  /** Clears all data before the provided timestamp. */
  clearBeforeTime(timestamp: number) {
    if (this.timestampRange !== null && this.timestampRange[0] < timestamp) {
      this.timestampRange[0] = timestamp;
    }
    Object.values(this.timestampSetCache).forEach((cache) => {
      while (cache.timestamps.length >= 2 && cache.timestamps[1] <= timestamp) {
        cache.timestamps.shift();
      }
    });
    Object.values(this.fields).forEach((field) => {
      field.clearBeforeTime(timestamp);
    });
  }

  /** Updates the timestamp range and set caches if necessary. */
  private processTimestamp(key: string, timestamp: number) {
    // Update timestamp range
    if (this.timestampRange === null) {
      this.timestampRange = [timestamp, timestamp];
    } else if (timestamp < this.timestampRange[0]) {
      this.timestampRange[0] = timestamp;
    } else if (timestamp > this.timestampRange[1]) {
      this.timestampRange[1] = timestamp;
    }

    // Update timestamp set caches
    if (this.enableTimestampSetCache) {
      Object.values(this.timestampSetCache).forEach((cache) => {
        if (cache.keys.includes(key) && !cache.timestamps.includes(timestamp)) {
          let insertIndex = cache.timestamps.findIndex((x) => x > timestamp);
          if (insertIndex === -1) {
            insertIndex = cache.timestamps.length;
          }
          cache.timestamps.splice(insertIndex, 0, timestamp);
        }
      });
    }
  }

  /** Returns an array of registered field keys. */
  getFieldKeys(): string[] {
    return Object.keys(this.fields);
  }

  /** Returns the count of fields (excluding array item fields). */
  getFieldCount(): number {
    return Object.keys(this.fields).filter(
      (field) => !this.isGenerated(field) && this.fields[field].getType() !== LoggableType.Empty
    ).length;
  }

  /** Returns the constant field type. */
  getType(key: string): LoggableType | null {
    if (key in this.fields) {
      return this.fields[key].getType();
    } else {
      return null;
    }
  }

<<<<<<< HEAD
  /** Returns the special type string for a field. */
  getSpecialType(key: string): string | null {
    if (key in this.fields) {
      return this.fields[key].specialType;
    } else {
      return null;
    }
  }

  /** Returns whether the key is generated. */
  isGenerated(key: string) {
    let parentKeys = Array.from(this.generatedParents);
    for (let i = 0; i < parentKeys.length; i++) {
      let parentKey = parentKeys[i];
      if (key.length > parentKey.length + 1 && key.startsWith(parentKey + "/")) return true;
    }
    return false;
  }

  /** Returns whether this key causes its children to be marked generated. */
  isGeneratedParent(key: string) {
    return this.generatedParents.has(key);
=======
  /** Returns a boolean that toggles when a value is removed from the field. */
  getStripingReference(key: string): boolean {
    if (key in this.fields) {
      return this.fields[key].getStripingReference();
    } else {
      return false;
    }
  }

  /** Returns whether the key is read only. */
  isReadOnly(key: string) {
    return this.readOnlyFields.has(key);
>>>>>>> ac95246e
  }

  /** Returns the combined timestamps from a set of fields.
   *
   * If a UUID is provided, the last set of keys will be cached so
   * that data can be retrieved more quickly for subsequent calls. */
  getTimestamps(keys: string[], uuid: string | null = null): number[] {
    let output: number[] = [];
    keys = keys.filter((key) => key in this.fields);
    if (keys.length > 1) {
      // Multiple fields, read from cache if possible
      let saveCache = false;
      if (uuid !== null && this.enableTimestampSetCache) {
        if (uuid in this.timestampSetCache && arraysEqual(this.timestampSetCache[uuid].keys, keys)) {
          return [...this.timestampSetCache[uuid].timestamps];
        }
        this.timestampSetCache[uuid] = {
          keys: keys,
          timestamps: []
        };
        saveCache = true;
      }

      // Get new data
      output = [...new Set(keys.map((key) => this.fields[key].getTimestamps()).flat())];
      output.sort((a, b) => a - b);
      if (saveCache && uuid) this.timestampSetCache[uuid].timestamps = output;
    } else if (keys.length === 1) {
      // Single field
      output = [...this.fields[keys[0]].getTimestamps()];
    }
    return output;
  }

  /** Returns the range of timestamps across all fields. */
  getTimestampRange(): [number, number] {
    if (this.timestampRange === null) {
      return [...this.DEFAULT_TIMESTAMP_RANGE];
    } else {
      return [...this.timestampRange];
    }
  }

  /** Returns the most recent timestamp across all fields. */
  getLastTimestamp(): number {
    let timestamps = this.getTimestamps(this.getFieldKeys());
    return timestamps[timestamps.length - 1];
  }

  /** Organizes the fields into a tree structure. */
  getFieldTree(includeGenerated: boolean = true, prefix: string = ""): { [id: string]: LogFieldTree } {
    let root: { [id: string]: LogFieldTree } = {};
    Object.keys(this.fields).forEach((key) => {
      if (!includeGenerated && this.isGenerated(key)) return;
      if (!key.startsWith(prefix)) return;
      let position: LogFieldTree = { fullKey: null, children: root };
      key = key.slice(prefix.length);
      key
        .slice(key.startsWith("/") ? 1 : 0)
        .split(new RegExp(/\/|:/))
        .forEach((table) => {
          if (table === "") return;
          if (!(table in position.children)) {
            position.children[table] = { fullKey: null, children: {} };
          }
          position = position.children[table];
        });
      position.fullKey = key;
    });
    return root;
  }

  /** Reads a set of generic values from the field. */
  getRange(key: string, start: number, end: number): LogValueSetAny | undefined {
    if (key in this.fields) return this.fields[key].getRange(start, end);
  }

  /** Reads a set of Raw values from the field. */
  getRaw(key: string, start: number, end: number): LogValueSetRaw | undefined {
    if (key in this.fields) return this.fields[key].getRaw(start, end);
  }

  /** Reads a set of Boolean values from the field. */
  getBoolean(key: string, start: number, end: number): LogValueSetBoolean | undefined {
    if (key in this.fields) return this.fields[key].getBoolean(start, end);
  }

  /** Reads a set of Number values from the field. */
  getNumber(key: string, start: number, end: number): LogValueSetNumber | undefined {
    if (key in this.fields) return this.fields[key].getNumber(start, end);
  }

  /** Reads a set of String values from the field. */
  getString(key: string, start: number, end: number): LogValueSetString | undefined {
    if (key in this.fields) return this.fields[key].getString(start, end);
  }

  /** Reads a set of BooleanArray values from the field. */
  getBooleanArray(key: string, start: number, end: number): LogValueSetBooleanArray | undefined {
    if (key in this.fields) return this.fields[key].getBooleanArray(start, end);
  }

  /** Reads a set of NumberArray values from the field. */
  getNumberArray(key: string, start: number, end: number): LogValueSetNumberArray | undefined {
    if (key in this.fields) return this.fields[key].getNumberArray(start, end);
  }

  /** Reads a set of StringArray values from the field. */
  getStringArray(key: string, start: number, end: number): LogValueSetStringArray | undefined {
    if (key in this.fields) return this.fields[key].getStringArray(start, end);
  }

  /** Writes a new Raw value to the field. */
  putRaw(key: string, timestamp: number, value: Uint8Array) {
    this.createBlankField(key, LoggableType.Raw);
    this.fields[key].putRaw(timestamp, value);
    if (this.fields[key].getType() === LoggableType.Raw) {
      this.processTimestamp(key, timestamp); // Only update timestamp if type is correct
    }

    // Check for struct schema
    if (key.includes("/.schema/struct:")) {
      this.structDecoder.addSchema(key.split("struct:")[1], value);
    }
  }

  /** Writes a new Boolean value to the field. */
  putBoolean(key: string, timestamp: number, value: boolean) {
    this.createBlankField(key, LoggableType.Boolean);
    this.fields[key].putBoolean(timestamp, value);
    if (this.fields[key].getType() === LoggableType.Boolean) {
      this.processTimestamp(key, timestamp); // Only update timestamp if type is correct
    }
  }

  /** Writes a new Number value to the field. */
  putNumber(key: string, timestamp: number, value: number) {
    this.createBlankField(key, LoggableType.Number);
    this.fields[key].putNumber(timestamp, value);
    if (this.fields[key].getType() === LoggableType.Number) {
      this.processTimestamp(key, timestamp); // Only update timestamp if type is correct
    }
  }

  /** Writes a new String value to the field. */
  putString(key: string, timestamp: number, value: string) {
    this.createBlankField(key, LoggableType.String);
    this.fields[key].putString(timestamp, value);
    if (this.fields[key].getType() === LoggableType.String) {
      this.processTimestamp(key, timestamp); // Only update timestamp if type is correct
    }

    // Check for type key
    if (key.endsWith("/" + TYPE_KEY)) {
      let parentKey = key.slice(0, -("/" + TYPE_KEY).length);
      this.createBlankField(parentKey, LoggableType.Empty);
      this.processTimestamp(parentKey, timestamp);
      this.fields[parentKey].specialType = value;
    }
  }

  /** Writes a new BooleanArray value to the field. */
  putBooleanArray(key: string, timestamp: number, value: boolean[]) {
    this.createBlankField(key, LoggableType.BooleanArray);
    this.fields[key].putBooleanArray(timestamp, value);
    if (this.fields[key].getType() === LoggableType.BooleanArray) {
      this.processTimestamp(key, timestamp);
      this.generatedParents.add(key);
      {
        let lengthKey = key + "/length";
        this.createBlankField(lengthKey, LoggableType.Number);
        this.processTimestamp(lengthKey, timestamp);
        this.fields[lengthKey].putNumber(timestamp, value.length);
      }
      for (let i = 0; i < value.length; i++) {
        if (this.enableTimestampSetCache) {
          // Only useful for timestamp set cache
          this.processTimestamp(key + "/" + i.toString(), timestamp);
        }
        let itemKey = key + "/" + i.toString();
        this.createBlankField(itemKey, LoggableType.Boolean);
        this.fields[itemKey].putBoolean(timestamp, value[i]);
      }
    }
  }

  /** Writes a new NumberArray value to the field. */
  putNumberArray(key: string, timestamp: number, value: number[]) {
    this.createBlankField(key, LoggableType.NumberArray);
    this.fields[key].putNumberArray(timestamp, value);
    if (this.fields[key].getType() === LoggableType.NumberArray) {
      this.processTimestamp(key, timestamp);
      this.generatedParents.add(key);
      {
        let lengthKey = key + "/length";
        this.createBlankField(lengthKey, LoggableType.Number);
        this.processTimestamp(lengthKey, timestamp);
        this.fields[lengthKey].putNumber(timestamp, value.length);
      }
      for (let i = 0; i < value.length; i++) {
        if (this.enableTimestampSetCache) {
          // Only useful for timestamp set cache
          this.processTimestamp(key + "/" + i.toString(), timestamp);
        }
        let itemKey = key + "/" + i.toString();
        this.createBlankField(itemKey, LoggableType.Number);
        this.fields[itemKey].putNumber(timestamp, value[i]);
      }
    }
  }

  /** Writes a new StringArray value to the field. */
  putStringArray(key: string, timestamp: number, value: string[]) {
    this.createBlankField(key, LoggableType.StringArray);
    this.fields[key].putStringArray(timestamp, value);
    if (this.fields[key].getType() === LoggableType.StringArray) {
      this.processTimestamp(key, timestamp);
      this.generatedParents.add(key);
      {
        let lengthKey = key + "/length";
        this.createBlankField(lengthKey, LoggableType.Number);
        this.processTimestamp(lengthKey, timestamp);
        this.fields[lengthKey].putNumber(timestamp, value.length);
      }
      for (let i = 0; i < value.length; i++) {
        if (this.enableTimestampSetCache) {
          // Only useful for timestamp set cache
          this.processTimestamp(key + "/" + i.toString(), timestamp);
        }
        let itemKey = key + "/" + i.toString();
        this.createBlankField(itemKey, LoggableType.String);
        this.fields[itemKey].putString(timestamp, value[i]);
      }
    }
  }

  /** Writes an unknown array or object to the children of the field. */
  private putUnknownStruct(key: string, timestamp: number, value: unknown, allowRootWrite = false) {
    if (value === null) return;

    // Check for primitive types first (if first call, writing to the root is not allowed)
    switch (typeof value) {
      case "boolean":
        if (!allowRootWrite) return;
        this.putBoolean(key, timestamp, value);
        return;
      case "number":
        if (!allowRootWrite) return;
        this.putNumber(key, timestamp, value);
        return;
      case "string":
        if (!allowRootWrite) return;
        this.putString(key, timestamp, value);
        return;
    }
    if (value instanceof Uint8Array) {
      if (!allowRootWrite) return;
      this.putRaw(key, timestamp, value);
      return;
    }

    // Not a primitive, call recursively
    if (Array.isArray(value)) {
      // If all items are the same type, add whole array
      if (allowRootWrite && checkArrayType(value, "boolean")) {
        this.putBooleanArray(key, timestamp, value);
      } else if (allowRootWrite && checkArrayType(value, "number")) {
        this.putNumberArray(key, timestamp, value);
      } else if (allowRootWrite && checkArrayType(value, "string")) {
        this.putStringArray(key, timestamp, value);
      } else {
        // Add array items as unknown structs
        {
          let lengthKey = key + "/length";
          this.createBlankField(lengthKey, LoggableType.Number);
          this.processTimestamp(lengthKey, timestamp);
          this.fields[lengthKey].putNumber(timestamp, value.length);
        }
        for (let i = 0; i < value.length; i++) {
          this.putUnknownStruct(key + "/" + i.toString(), timestamp, value[i], true);
        }
      }
    } else if (typeof value === "object") {
      // Add object entries
      for (const [objectKey, objectValue] of Object.entries(value)) {
        this.putUnknownStruct(key + "/" + objectKey, timestamp, objectValue, true);
      }
    }
  }

  /** Writes a JSON-encoded string value to the field. */
  putJSON(key: string, timestamp: number, value: string) {
    this.putString(key, timestamp, value);
    if (this.fields[key].getType() === LoggableType.String) {
      this.generatedParents.add(key);
      this.fields[key].specialType = "JSON";
      let decodedValue: unknown = null;
      try {
        decodedValue = JSON.parse(value) as unknown;
      } catch {}
      if (decodedValue !== null) {
        this.putUnknownStruct(key, timestamp, decodedValue);
      }
    }
  }

  /** Writes a msgpack-encoded raw value to the field. */
  putMsgpack(key: string, timestamp: number, value: Uint8Array) {
    this.putRaw(key, timestamp, value);
    if (this.fields[key].getType() === LoggableType.Raw) {
      this.generatedParents.add(key);
      this.fields[key].specialType = "MessagePack";
      let decodedValue: unknown = null;
      try {
        decodedValue = this.msgpackDecoder.decode(value);
      } catch {}
      if (decodedValue !== null) {
        this.putUnknownStruct(key, timestamp, decodedValue);
      }
    }
  }

  /** Writes a struct-encoded raw value to the field.
   *
   * The schema type should not include "struct:" or "[]"
   */
  putStruct(key: string, timestamp: number, value: Uint8Array, schemaType: string, isArray: boolean) {
    this.putRaw(key, timestamp, value);
    if (this.fields[key].getType() === LoggableType.Raw) {
      this.generatedParents.add(key);
      this.fields[key].specialType = schemaType + (isArray ? "[]" : "");
      let decodedData: { data: unknown; schemaTypes: { [key: string]: string } } | null = null;
      try {
        decodedData = isArray
          ? this.structDecoder.decodeArray(schemaType, value)
          : this.structDecoder.decode(schemaType, value);
      } catch {}
      if (decodedData !== null) {
        this.putUnknownStruct(key, timestamp, decodedData.data);
        Object.entries(decodedData.schemaTypes).forEach(([childKey, schemaType]) => {
          // Create the key so it can be dragged even though it doesn't have data
          let fullChildKey = key + "/" + childKey;
          this.createBlankField(fullChildKey, LoggableType.Empty);
          this.processTimestamp(fullChildKey, timestamp);
          this.fields[fullChildKey].specialType = schemaType;
        });
      }
    }
  }

  /** Writies a protobuf-encoded raw value to the field.
   *
   * The schema type should not include "proto:" but should include
   * the full package (e.g. "wpi.proto.ProtobufPose2d")
   */
  putProto(key: string, timestamp: number, value: Uint8Array, schemaType: string) {
    // Check for schema
    if (schemaType === "FileDescriptorProto") {
      this.protoDecoder.addDescriptor(value);
      this.putRaw(key, timestamp, value);
      return;
    }

    // Not a schema, continue normally
    this.putRaw(key, timestamp, value);
    if (this.fields[key].getType() === LoggableType.Raw) {
      this.generatedParents.add(key);
      this.fields[key].specialType = ProtoDecoder.getFriendlySchemaType(schemaType);
      let decodedData: { data: unknown; schemaTypes: { [key: string]: string } } | null = null;
      try {
        decodedData = this.protoDecoder.decode(schemaType, value);
      } catch {}
      if (decodedData !== null) {
        this.putUnknownStruct(key, timestamp, decodedData.data);
        Object.entries(decodedData.schemaTypes).forEach(([childKey, schemaType]) => {
          // Create the key so it can be dragged even though it doesn't have data
          let fullChildKey = key + "/" + childKey;
          this.createBlankField(fullChildKey, LoggableType.Empty);
          this.processTimestamp(fullChildKey, timestamp);
          this.fields[fullChildKey].specialType = schemaType;
        });
      }
    }
  }

  /** Returns a serialized version of the data from this log. */
  toSerialized(): any {
    let result: any = {
      fields: {},
      generatedParents: Array.from(this.generatedParents),
      timestampRange: this.timestampRange,
      structDecoder: this.structDecoder.toSerialized(),
      protoDecoder: this.protoDecoder.toSerialized()
    };
    Object.entries(this.fields).forEach(([key, value]) => {
      result.fields[key] = value.toSerialized();
    });
    return result;
  }

  /** Creates a new log based on the data from `toSerialized()` */
  static fromSerialized(serializedData: any): Log {
    let log = new Log();
    Object.entries(serializedData.fields).forEach(([key, value]) => {
      log.fields[key] = LogField.fromSerialized(value);
    });
    log.generatedParents = new Set(serializedData.generatedParents);
    log.timestampRange = serializedData.timestampRange;
    log.structDecoder = StructDecoder.fromSerialized(serializedData.structDecoder);
    log.protoDecoder = ProtoDecoder.fromSerialized(serializedData.protoDecoder);
    return log;
  }

  /** Merges two log objects with no overlapping fields. */
  static mergeLogs(firstLog: Log, secondLog: Log, timestampOffset: number): Log {
    // Serialize logs and adjust timestamps
    let firstSerialized = firstLog.toSerialized();
    let secondSerialized = secondLog.toSerialized();
    Object.values(secondSerialized.fields).forEach((field) => {
      let newField = field as { timestamps: number[]; values: number[] };
      newField.timestamps = newField.timestamps.map((timestamp) => timestamp + timestampOffset);
    });
    if (secondSerialized.timestampRange) {
      secondSerialized.timestampRange = (secondSerialized.timestampRange as number[]).map(
        (timestamp) => timestamp + timestampOffset
      );
    }

    // Merge logs
    let log = new Log();
    Object.entries(firstSerialized.fields).forEach(([key, value]) => {
      log.fields[key] = LogField.fromSerialized(value);
    });
    Object.entries(secondSerialized.fields).forEach(([key, value]) => {
      log.fields[key] = LogField.fromSerialized(value);
    });
    log.generatedParents = new Set([...firstSerialized.generatedParents, ...secondSerialized.generatedParents]);
    if (firstSerialized.timestampRange && secondSerialized.timestampRange) {
      log.timestampRange = [
        Math.min(firstSerialized.timestampRange[0], secondSerialized.timestampRange[0]),
        Math.max(firstSerialized.timestampRange[1], secondSerialized.timestampRange[1])
      ];
    } else if (firstSerialized.timestampRange) {
      log.timestampRange = firstSerialized.timestampRange;
    } else if (secondSerialized.timestampRange) {
      log.timestampRange = secondSerialized.timestampRange;
    }
    log.structDecoder = StructDecoder.fromSerialized({
      schemaString: { ...firstSerialized.structDecoder.schemaStrings, ...secondSerialized.structDecoder.schemaStrings },
      schemas: { ...firstSerialized.structDecoder.schemas, ...secondSerialized.structDecoder.schemas }
    });
    log.protoDecoder = ProtoDecoder.fromSerialized([...firstSerialized.protoDecoder, ...secondSerialized.protoDecoder]);
    return log;
  }
}<|MERGE_RESOLUTION|>--- conflicted
+++ resolved
@@ -101,7 +101,15 @@
     }
   }
 
-<<<<<<< HEAD
+  /** Returns a boolean that toggles when a value is removed from the field. */
+  getStripingReference(key: string): boolean {
+    if (key in this.fields) {
+      return this.fields[key].getStripingReference();
+    } else {
+      return false;
+    }
+  }
+
   /** Returns the special type string for a field. */
   getSpecialType(key: string): string | null {
     if (key in this.fields) {
@@ -124,20 +132,6 @@
   /** Returns whether this key causes its children to be marked generated. */
   isGeneratedParent(key: string) {
     return this.generatedParents.has(key);
-=======
-  /** Returns a boolean that toggles when a value is removed from the field. */
-  getStripingReference(key: string): boolean {
-    if (key in this.fields) {
-      return this.fields[key].getStripingReference();
-    } else {
-      return false;
-    }
-  }
-
-  /** Returns whether the key is read only. */
-  isReadOnly(key: string) {
-    return this.readOnlyFields.has(key);
->>>>>>> ac95246e
   }
 
   /** Returns the combined timestamps from a set of fields.
