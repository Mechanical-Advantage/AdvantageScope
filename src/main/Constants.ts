import { app } from "electron";
import path from "path";
import Preferences from "../shared/Preferences";

// General
export const APP_VERSION = app.isPackaged ? app.getVersion() : "dev";
export const REPOSITORY = "Mechanical-Advantage/AdvantageScope";
export const ASSETS_REPOSITORY = "Mechanical-Advantage/AdvantageScopeAssets";
export const ASSET_TAG_DEFAULT = "default-assets-v2";
export const ASSET_TAG_FRC6328 = "frc-6328-assets-v2";
export const PREFS_FILENAME = path.join(app.getPath("userData"), "prefs.json");
export const STATE_FILENAME = path.join(
  app.getPath("userData"),
  "state-" + (app.isPackaged ? app.getVersion().replaceAll(".", "_") : "dev") + ".json"
);
export const TYPE_MEMORY_FILENAME = path.join(app.getPath("userData"), "type-memory.json");
export const RECENT_UNITS_FILENAME = path.join(app.getPath("userData"), "recent-units.json");
export const BUNDLED_ASSETS = path.join(__dirname, "..", "bundledAssets");
export const AUTO_ASSETS = path.join(app.getPath("userData"), "autoAssets");
export const DEFAULT_USER_ASSETS = path.join(app.getPath("userData"), "userAssets");
export const AKIT_PATH_OUTPUT = path.join(app.getPath("temp"), "akit-log-path.txt");
export const AKIT_PATH_INPUT = path.join(app.getPath("temp"), "ascope-log-path.txt");
export const AKIT_PATH_INPUT_PERIOD = 250;
export const VIDEO_CACHE = path.join(app.getPath("temp"), "advantagescope-video-cache");
export const VIDEO_CACHE_FALLBACK = path.join(app.getPath("userData"), "video-cache");
export const FRC_LOG_FOLDER = "C:\\Users\\Public\\Documents\\FRC\\Log Files";
export const WINDOW_ICON = process.platform === "darwin" ? undefined : path.join(__dirname, "../icons/window-icon.png");
export const DEFAULT_PREFS: Preferences = {
  theme: process.platform === "linux" ? "light" : "system",
  rioAddress: "10.00.00.2",
  rioPath: "/U/logs",
  liveMode: "nt4",
  liveSubscribeMode: "low-bandwidth",
  liveDiscard: 1200,
  publishFilter: "",
  rlogPort: 5800,
<<<<<<< HEAD
  threeDimensionModeAc: "standard",
  threeDimensionModeBattery: "",
  threeDimensionAntialiasing: "on",
=======
  coordinateSystem: "automatic",
  field3dModeAc: "standard",
  field3dModeBattery: "",
>>>>>>> 27f016e0
  tbaApiKey: "",
  userAssetsFolder: null,
  skipHootNonProWarning: false,
  skipFrcLogFolderDefault: false,
  skipNumericArrayDeprecationWarning: false,
  skipXRExperimentalWarning: false,
  ctreLicenseAccepted: false
};
export const HUB_DEFAULT_WIDTH = 1100;
export const HUB_DEFAULT_HEIGHT = 650;
export const SATELLITE_DEFAULT_WIDTH = 900;
export const SATELLITE_DEFAULT_HEIGHT = 500;

// XR Server
export const XR_NATIVE_HOST_COMPATIBILITY = 0;
export const XR_URL_PREFIX =
  "https://appclip.apple.com/id?p=org.littletonrobotics.advantagescopexr.Clip&c=" +
  XR_NATIVE_HOST_COMPATIBILITY +
  "&a=";
export const XR_SERVER_PORT = 56328;

// Live RLOG
export const RLOG_CONNECT_TIMEOUT_MS = 3000; // How long to wait when connecting
export const RLOG_DATA_TIMEOUT_MS = 3000; // How long with no data until timeout
export const RLOG_HEARTBEAT_DELAY_MS = 500; // How long to wait between heartbeats
export const RLOG_HEARTBEAT_DATA = new Uint8Array([6, 3, 2, 8]);

// Live PathPlanner
export const PATHPLANNER_PORT = 5811;
export const PATHPLANNER_CONNECT_TIMEOUT_MS = 3000; // How long to wait when connecting
export const PATHPLANNER_DATA_TIMEOUT_MS = 3000; // How long with no data until timeout
export const PATHPLANNER_PING_DELAY_MS = 250; // How long to wait between pings
export const PATHPLANNER_PING_TEXT = "ping";

// Download
export const DOWNLOAD_USERNAME = "lvuser";
export const DOWNLOAD_PASSWORD = "";
export const DOWNLOAD_CONNECT_TIMEOUT_MS = 3000; // How long to wait when connecting
export const DOWNLOAD_RETRY_DELAY_MS = 1000; // How long to wait between connection attempts
export const DOWNLOAD_REFRESH_INTERVAL_MS = 5000; // How often to refresh file list when connected<|MERGE_RESOLUTION|>--- conflicted
+++ resolved
@@ -34,15 +34,10 @@
   liveDiscard: 1200,
   publishFilter: "",
   rlogPort: 5800,
-<<<<<<< HEAD
-  threeDimensionModeAc: "standard",
-  threeDimensionModeBattery: "",
-  threeDimensionAntialiasing: "on",
-=======
   coordinateSystem: "automatic",
   field3dModeAc: "standard",
   field3dModeBattery: "",
->>>>>>> 27f016e0
+  threeDimensionAntialiasing: "on",
   tbaApiKey: "",
   userAssetsFolder: null,
   skipHootNonProWarning: false,
