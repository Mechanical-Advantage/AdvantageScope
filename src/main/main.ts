import { spawn } from "child_process";
import {
  BrowserWindow,
  BrowserWindowConstructorOptions,
  FileFilter,
  Menu,
  MenuItem,
  MessageChannelMain,
  MessagePortMain,
  TouchBar,
  TouchBarSlider,
  app,
  dialog,
  nativeImage,
  nativeTheme,
  powerMonitor,
  shell
} from "electron";
import fs from "fs";
import jsonfile from "jsonfile";
import net from "net";
import os from "os";
import path from "path";
import { Client } from "ssh2";
import { AdvantageScopeAssets } from "../shared/AdvantageScopeAssets";
import ExportOptions from "../shared/ExportOptions";
import { HubState } from "../shared/HubState";
import NamedMessage from "../shared/NamedMessage";
import Preferences from "../shared/Preferences";
import TabType, { getAllTabTypes, getDefaultTabTitle, getTabIcon } from "../shared/TabType";
import { BUILD_DATE, COPYRIGHT, DISTRIBUTOR, Distributor } from "../shared/buildConstants";
import { MERGE_MAX_FILES } from "../shared/log/LogUtil";
import { UnitConversionPreset } from "../shared/units";
import { createUUID, jsonCopy } from "../shared/util";
import {
  DEFAULT_LOGS_FOLDER,
  DEFAULT_PREFS,
  DOWNLOAD_CONNECT_TIMEOUT_MS,
  DOWNLOAD_PASSWORD,
  DOWNLOAD_REFRESH_INTERVAL_MS,
  DOWNLOAD_RETRY_DELAY_MS,
  DOWNLOAD_USERNAME,
  LAST_OPEN_FILE,
  PATHPLANNER_CONNECT_TIMEOUT_MS,
  PATHPLANNER_DATA_TIMEOUT_MS,
  PATHPLANNER_PING_DELAY_MS,
  PATHPLANNER_PING_TEXT,
  PATHPLANNER_PORT,
  PREFS_FILENAME,
  REPOSITORY,
  RLOG_CONNECT_TIMEOUT_MS,
  RLOG_DATA_TIMEOUT_MS,
  RLOG_HEARTBEAT_DATA,
  RLOG_HEARTBEAT_DELAY_MS,
  USER_ASSETS,
  WINDOW_ICON
} from "./Constants";
import StateTracker from "./StateTracker";
import UpdateChecker from "./UpdateChecker";
import { VideoProcessor } from "./VideoProcessor";
import { getAssetDownloadStatus, startAssetDownload } from "./assetsDownload";
import { convertLegacyAssets, createAssetFolders, loadAssets } from "./assetsUtil";

// Global variables
let hubWindows: BrowserWindow[] = []; // Ordered by last focus time (recent first)
let downloadWindow: BrowserWindow | null = null;
let prefsWindow: BrowserWindow | null = null;
let licensesWindow: BrowserWindow | null = null;
let satelliteWindows: { [id: string]: BrowserWindow[] } = {};
let windowPorts: { [id: number]: MessagePortMain } = {};
let hubTouchBarSliders: { [id: number]: TouchBarSlider } = {};

let hubStateTracker = new StateTracker();
let updateChecker = new UpdateChecker();
let usingUsb = false; // Menu bar setting, bundled with other prefs for renderers
let firstOpenPath: string | null = null; // Cache path to open immediately
let advantageScopeAssets: AdvantageScopeAssets = {
  field2ds: [],
  field3ds: [],
  robots: [],
  joysticks: []
};

// Live RLOG variables
let rlogSockets: { [id: number]: net.Socket } = {};
let rlogSocketTimeouts: { [id: number]: NodeJS.Timeout } = {};
let rlogDataArrays: { [id: number]: Uint8Array } = {};

// PathPlanner variables
let pathPlannerSockets: { [id: number]: net.Socket } = {};
let pathPlannerSocketTimeouts: { [id: number]: NodeJS.Timeout } = {};
let pathPlannerDataStrings: { [id: number]: string } = {};

// Download variables
let downloadClient: Client | null = null;
let downloadRetryTimeout: NodeJS.Timeout | null = null;
let downloadRefreshInterval: NodeJS.Timeout | null = null;
let downloadAddress: string = "";
let downloadPath: string = "";
let downloadFileSizeCache: { [id: string]: number } = {};

// WINDOW MESSAGE HANDLING

/**
 * Sends a message to a single window.
 * @param window The window target
 * @param name The name of the message
 * @param data Arbitrary data to include
 * @returns Whether the operation was successful
 */
function sendMessage(window: BrowserWindow, name: string, data?: any): boolean {
  try {
    windowPorts[window.id].postMessage({ name: name, data: data });
  } catch (e) {
    return false;
  }
  return true;
}

/** Sends the current preferences to all windows (including USB menu bar setting) */
function sendAllPreferences() {
  let data: Preferences = jsonfile.readFileSync(PREFS_FILENAME);
  data.usb = usingUsb;
  nativeTheme.themeSource = data.theme;
  hubWindows.forEach((window) => {
    if (!window.isDestroyed()) {
      sendMessage(window, "set-preferences", data);
    }
  });
  Object.values(satelliteWindows).forEach((satelliteArray) => {
    satelliteArray.forEach((satellite) => {
      if (!satellite.isDestroyed()) {
        sendMessage(satellite, "set-preferences", data);
      }
    });
  });
  if (downloadWindow !== null && !downloadWindow.isDestroyed()) sendMessage(downloadWindow, "set-preferences", data);
}

/** Sends the current set of assets to all windows. */
function sendAssets() {
  advantageScopeAssets = loadAssets();
  Object.values(satelliteWindows).forEach((windowCollection) => {
    windowCollection.forEach((window) => {
      if (!window.isDestroyed()) {
        sendMessage(window, "set-assets", advantageScopeAssets);
      }
    });
  });
  hubWindows.forEach((window) => {
    if (!window.isDestroyed()) {
      sendMessage(window, "set-assets", advantageScopeAssets);
    }
  });
}

/**
 * Process a message from a hub window.
 * @param window The source hub window
 * @param message The received message
 */
function handleHubMessage(window: BrowserWindow, message: NamedMessage) {
  if (window.isDestroyed()) return;
  let windowId = window.id;
  switch (message.name) {
    case "alert":
      dialog.showMessageBox(window, {
        type: "info",
        title: "Alert",
        message: message.data.title,
        detail: message.data.content,
        icon: WINDOW_ICON
      });
      break;

    case "error":
      dialog.showMessageBox(window, {
        type: "error",
        title: "Error",
        message: message.data.title,
        detail: message.data.content,
        icon: WINDOW_ICON
      });
      break;

    case "save-state":
      hubStateTracker.saveRendererState(window, message.data);
      break;

    case "prompt-update":
      updateChecker.showPrompt();
      break;

    case "historical-start":
      // Record opened files
      let paths: string[] = message.data;
      paths.forEach((path) => app.addRecentDocument(path));
      fs.writeFile(LAST_OPEN_FILE, paths[0], () => {});

      // Send data if all file reads finished
      let completedCount = 0;
      let targetCount = 0;
      let errorMessage: null | string = null;
      let sendIfReady = () => {
        if (completedCount === targetCount) {
          sendMessage(window, "historical-data", { files: results, error: errorMessage });
        }
      };

      // Read data from file
      let results: (Buffer | null)[][] = paths.map(() => [null]);
      paths.forEach((path, index) => {
        let openPath = (path: string, callback: (buffer: Buffer) => void) => {
          fs.open(path, "r", (error, file) => {
            if (error) {
              completedCount++;
              sendIfReady();
              return;
            }
            fs.readFile(file, (error, buffer) => {
              completedCount++;
              if (!error) {
                callback(buffer);
              }
              sendIfReady();
            });
          });
        };
        if (path.endsWith(".dslog")) {
          // DSLog, open DSEvents too
          results[index] = [null, null];
          targetCount += 2;
          openPath(path, (buffer) => (results[index][0] = buffer));
          openPath(path.slice(0, path.length - 5) + "dsevents", (buffer) => (results[index][1] = buffer));
        } else if (path.endsWith(".hoot")) {
          // Hoot, convert to WPILOG
          targetCount += 1;
          let ctreError = () => {
            errorMessage =
              'Follow the setup instructions under "Loading CTRE Log Files" in the AdvantageScope documentation, then try again.';
            completedCount++;
            sendIfReady();
          };
          fs.readdir("C:\\Program Files\\WindowsApps", (err, folders) => {
            if (err) {
              ctreError();
              return;
            }

            // Find Tuner X folder
            let tunerXFolder: string | null = null;
            folders.forEach((folder) => {
              if (folder.startsWith("CTRElectronics") && folder.includes("x64")) {
                tunerXFolder = folder;
              }
            });
            if (tunerXFolder === null) {
              ctreError();
              return;
            }

            // Check for owlet
            let owletPath = "C:\\Program Files\\WindowsApps\\" + tunerXFolder + "\\windows_assets\\owlet.exe";
            if (!fs.existsSync(owletPath)) {
              ctreError();
              return;
            }

            // Run owlet
            let wpilogPath = app.getPath("temp") + "\\hoot_" + createUUID() + ".wpilog";
            let owlet = spawn(owletPath, [path, wpilogPath, "-f", "wpilog"]);
            owlet.once("exit", () => {
              if (owlet.exitCode !== 0) {
                errorMessage =
                  "The Hoot log file may be incompatible with the installed version of Phoenix Tuner X. Update Phoenix Tuner X to the latest version, then try again.";
                completedCount++;
                sendIfReady();
                return;
              }
              openPath(wpilogPath, (buffer) => {
                results[index][0] = buffer;
                fs.rmSync(wpilogPath);
              });
            });
          });
        } else {
          // Not DSLog, open normally
          targetCount += 1;
          openPath(path, (buffer) => (results[index][0] = buffer));
        }
      });
      break;

    case "live-rlog-start":
      rlogSockets[windowId]?.destroy();
      rlogSockets[windowId] = net.createConnection({
        host: message.data.address,
        port: message.data.port
      });

      rlogSockets[windowId].setTimeout(RLOG_CONNECT_TIMEOUT_MS, () => {
        sendMessage(window, "live-data", { uuid: message.data.uuid, status: false });
      });

      let appendArray = (newArray: Uint8Array) => {
        let fullArray = new Uint8Array(rlogDataArrays[windowId].length + newArray.length);
        fullArray.set(rlogDataArrays[windowId]);
        fullArray.set(newArray, rlogDataArrays[windowId].length);
        rlogDataArrays[windowId] = fullArray;
      };

      rlogDataArrays[windowId] = new Uint8Array();
      rlogSockets[windowId].on("data", (data) => {
        appendArray(data);
        if (rlogSocketTimeouts[windowId] !== null) clearTimeout(rlogSocketTimeouts[windowId]);
        rlogSocketTimeouts[windowId] = setTimeout(() => {
          rlogSockets[windowId]?.destroy();
        }, RLOG_DATA_TIMEOUT_MS);

        while (true) {
          let expectedLength;
          if (rlogDataArrays[windowId].length < 4) {
            break;
          } else {
            expectedLength = new DataView(rlogDataArrays[windowId].buffer).getInt32(0) + 4;
            if (rlogDataArrays[windowId].length < expectedLength) {
              break;
            }
          }

          let singleArray = rlogDataArrays[windowId].slice(4, expectedLength);
          rlogDataArrays[windowId] = rlogDataArrays[windowId].slice(expectedLength);

          let success = sendMessage(window, "live-data", {
            uuid: message.data.uuid,
            success: true,
            raw: new Uint8Array(singleArray)
          });
          if (!success) {
            rlogSockets[windowId]?.destroy();
          }
        }
      });

      rlogSockets[windowId].on("error", () => {
        sendMessage(window, "live-data", { uuid: message.data.uuid, success: false });
      });

      rlogSockets[windowId].on("close", () => {
        sendMessage(window, "live-data", { uuid: message.data.uuid, success: false });
      });
      break;

    case "live-rlog-stop":
      rlogSockets[windowId]?.destroy();
      break;

    case "live-pathplanner-start":
      pathPlannerSockets[windowId]?.destroy();
      pathPlannerSockets[windowId] = net.createConnection({
        host: message.data.address,
        port: PATHPLANNER_PORT
      });

      pathPlannerSockets[windowId].setTimeout(PATHPLANNER_CONNECT_TIMEOUT_MS, () => {
        sendMessage(window, "live-data", { uuid: message.data.uuid, status: false });
      });

      const textDecoder = new TextDecoder();
      pathPlannerDataStrings[windowId] = "";
      pathPlannerSockets[windowId].on("data", (data) => {
        pathPlannerDataStrings[windowId] += textDecoder.decode(data);
        if (pathPlannerSocketTimeouts[windowId] !== null) clearTimeout(pathPlannerSocketTimeouts[windowId]);
        pathPlannerSocketTimeouts[windowId] = setTimeout(() => {
          pathPlannerSockets[windowId]?.destroy();
        }, PATHPLANNER_DATA_TIMEOUT_MS);

        while (pathPlannerDataStrings[windowId].includes("\n")) {
          let newLineIndex = pathPlannerDataStrings[windowId].indexOf("\n");
          let line = pathPlannerDataStrings[windowId].slice(0, newLineIndex);
          pathPlannerDataStrings[windowId] = pathPlannerDataStrings[windowId].slice(newLineIndex + 1);

          let success = sendMessage(window, "live-data", {
            uuid: message.data.uuid,
            success: true,
            string: line
          });
          if (!success) {
            pathPlannerSockets[windowId]?.destroy();
          }
        }
      });

      pathPlannerSockets[windowId].on("error", () => {
        sendMessage(window, "live-data", { uuid: message.data.uuid, success: false });
      });

      pathPlannerSockets[windowId].on("close", () => {
        sendMessage(window, "live-data", { uuid: message.data.uuid, success: false });
      });
      break;

    case "live-pathplanner-stop":
      pathPlannerSockets[windowId]?.destroy();
      break;

    case "open-link":
      shell.openExternal(message.data);
      break;

    case "ask-playback-speed":
      const playbackSpeedMenu = new Menu();
      Array(0.25, 0.5, 1, 1.5, 2, 4, 8).forEach((value) => {
        playbackSpeedMenu.append(
          new MenuItem({
            label: (value * 100).toString() + "%",
            type: "checkbox",
            checked: value === message.data.speed,
            click() {
              sendMessage(window, "set-playback-speed", value);
            }
          })
        );
      });
      playbackSpeedMenu.popup({
        window: window,
        x: message.data.x,
        y: message.data.y
      });
      break;

    case "ask-new-tab":
      newTabPopup(window);
      break;

    case "ask-edit-axis":
      let legend: string = message.data.legend;
      const editAxisMenu = new Menu();

      if (legend === "discrete") {
        // Discrete controls
        editAxisMenu.append(
          new MenuItem({
            label: "Add Enabled State",
            click() {
              sendMessage(window, "add-discrete-enabled");
            }
          })
        );
      } else {
        // Left and right controls
        let lockedRange: [number, number] | null = message.data.lockedRange;
        let unitConversion: UnitConversionPreset = message.data.unitConversion;

        editAxisMenu.append(
          new MenuItem({
            label: "Lock Axis",
            type: "checkbox",
            checked: lockedRange !== null,
            click() {
              sendMessage(window, "edit-axis", {
                legend: legend,
                lockedRange: lockedRange === null ? [null, null] : null,
                unitConversion: unitConversion
              });
            }
          })
        );
        editAxisMenu.append(
          new MenuItem({
            label: "Edit Range...",
            enabled: lockedRange !== null,
            click() {
              createEditRangeWindow(window, lockedRange as [number, number], (newLockedRange) => {
                sendMessage(window, "edit-axis", {
                  legend: legend,
                  lockedRange: newLockedRange,
                  unitConversion: unitConversion
                });
              });
            }
          })
        );
        editAxisMenu.append(
          new MenuItem({
            type: "separator"
          })
        );
        editAxisMenu.append(
          new MenuItem({
            label: "Unit Conversion...",
            click() {
              createUnitConversionWindow(window, unitConversion, (newUnitConversion) => {
                sendMessage(window, "edit-axis", {
                  legend: legend,
                  lockedRange: lockedRange,
                  unitConversion: newUnitConversion
                });
              });
            }
          })
        );
      }

      // Always include clear button
      editAxisMenu.append(
        new MenuItem({
          label: "Clear All",
          click() {
            sendMessage(window, "clear-axis", legend);
          }
        })
      );
      editAxisMenu.popup({
        window: window,
        x: message.data.x,
        y: message.data.y
      });
      break;

    case "ask-rename-tab":
      const renameTabMenu = new Menu();
      renameTabMenu.append(
        new MenuItem({
          label: "Rename...",
          click() {
            createRenameTabWindow(window, message.data.name, (newName) => {
              sendMessage(window, "rename-tab", {
                index: message.data.index,
                name: newName
              });
            });
          }
        })
      );
      renameTabMenu.popup({
        window: window
      });
      break;

    case "create-satellite":
      createSatellite(window, message.data.uuid, message.data.type);
      break;

    case "update-satellite":
      let uuid = message.data.uuid;
      let command = message.data.command;
      let title = message.data.title;
      if (uuid in satelliteWindows) {
        satelliteWindows[uuid].forEach((satellite) => {
          if (satellite.isVisible()) {
            sendMessage(satellite, "render", { command: command, title: title });
          }
        });
      }
      break;

    case "ask-3d-camera":
      select3DCameraPopup(window, message.data.options, message.data.selectedIndex, message.data.fov);
      break;

    case "prompt-export":
      if (message.data.incompleteWarning) {
        dialog
          .showMessageBox(window, {
            type: "info",
            title: "Warning",
            message: "Incomplete data for export",
            detail:
              'Some fields will not be available in the exported data. To save all fields from the server, the "Logging" live mode must be selected with NetworkTables, PathPlanner, or RLOG as the live source. Check the AdvantageScope documentation for details.',
            buttons: ["Continue", "Cancel"],
            icon: WINDOW_ICON
          })
          .then((value) => {
            if (value.response === 0) {
              createExportWindow(window, message.data.path);
            } else {
              sendMessage(window, "cancel-export");
            }
          });
      } else {
        createExportWindow(window, message.data.path);
      }
      break;

    case "write-export":
      fs.writeFile(message.data.path, message.data.content, (err) => {
        if (err) throw err;
        else {
          sendMessage(window, "finish-export");
        }
      });
      break;

    case "select-video":
      VideoProcessor.prepare(
        window,
        message.data.uuid,
        message.data.source,
        message.data.matchInfo,
        message.data.menuCoordinates,
        (data) => sendMessage(window, "video-data", data)
      );
      break;

    case "update-touch-bar-slider":
      if (window.id in hubTouchBarSliders) {
        let slider = hubTouchBarSliders[window.id];
        slider.value = Math.round(message.data * slider.maxValue);
      }
      break;

    default:
      console.warn("Unknown message from hub renderer process", message);
      break;
  }
}

// Send live RLOG heartbeats & PathPlanner pings
setInterval(() => {
  Object.values(rlogSockets).forEach((socket) => {
    socket.write(RLOG_HEARTBEAT_DATA);
  });
}, RLOG_HEARTBEAT_DELAY_MS);
setInterval(() => {
  Object.values(pathPlannerSockets).forEach((socket) => {
    socket.write(PATHPLANNER_PING_TEXT + "\n");
  });
}, PATHPLANNER_PING_DELAY_MS);

/** Shows a popup to create a new tab on a hub window. */
function newTabPopup(window: BrowserWindow) {
  if (!hubWindows.includes(window)) return;
  const newTabMenu = new Menu();
  getAllTabTypes()
    .slice(1)
    .forEach((tabType, index) => {
      newTabMenu.append(
        new MenuItem({
          label: getTabIcon(tabType) + " " + getDefaultTabTitle(tabType),
          accelerator: index < 9 ? "CmdOrCtrl+" + (index + 1).toString() : "",
          click() {
            sendMessage(window, "new-tab", tabType);
          }
        })
      );
    });
  newTabMenu.popup({
    window: window,
    x: window.getBounds().width - 12,
    y: 10
  });
}

function select3DCameraPopup(window: BrowserWindow, options: string[], selectedIndex: number, fov: number) {
  const cameraMenu = new Menu();
  cameraMenu.append(
    new MenuItem({
      label: "Orbit Field",
      type: "checkbox",
      checked: selectedIndex === -1,
      click() {
        sendMessage(window, "set-3d-camera", -1);
      }
    })
  );
  cameraMenu.append(
    new MenuItem({
      label: "Orbit Robot",
      type: "checkbox",
      checked: selectedIndex === -2,
      click() {
        sendMessage(window, "set-3d-camera", -2);
      }
    })
  );
  cameraMenu.append(
    new MenuItem({
      label: "Orbit FOV...",
      click() {
        createEditFovWindow(window, fov, (newFov) => {
          sendMessage(window, "edit-fov", newFov);
        });
      }
    })
  );
  if (options.length > 0) {
    cameraMenu.append(
      new MenuItem({
        type: "separator"
      })
    );
  }
  options.forEach((option, index) => {
    cameraMenu.append(
      new MenuItem({
        label: option,
        type: "checkbox",
        checked: index === selectedIndex,
        click() {
          sendMessage(window, "set-3d-camera", index);
        }
      })
    );
  });
  cameraMenu.popup({
    window: window
  });
}

/**
 * Process a message from a download window.
 * @param message The received message
 */
function handleDownloadMessage(message: NamedMessage) {
  if (!downloadWindow) return;
  if (downloadWindow.isDestroyed()) return;

  switch (message.name) {
    case "start":
      downloadAddress = message.data.address;
      downloadPath = message.data.path;
      if (!downloadPath.endsWith("/")) downloadPath += "/";
      downloadStart();
      break;

    case "close":
      downloadWindow.destroy();
      downloadStop();
      break;

    case "save":
      downloadSave(message.data);
      break;
  }
}

/** Starts a new SSH connection. */
function downloadStart() {
  if (downloadRetryTimeout) clearTimeout(downloadRetryTimeout);
  if (downloadRefreshInterval) clearInterval(downloadRefreshInterval);
  downloadClient?.end();
  downloadFileSizeCache = {};
  downloadClient = new Client()
    .once("ready", () => {
      // Successful SSH connection
      downloadClient?.sftp((error, sftp) => {
        if (error) {
          // Failed to start SFTP
          downloadError(error.message);
        } else {
          // Successful SFTP connection
          let readFiles = () => {
            sftp.readdir(downloadPath, (error, list) => {
              if (error) {
                // Failed to read directory (not found?)
                downloadError(error.message);
              } else {
                // Return list of files
                if (downloadWindow) {
                  sendMessage(
                    downloadWindow,
                    "set-list",
                    list
                      .map((file) => {
                        return { name: file.filename, size: file.attrs.size };
                      })
                      .filter(
                        (file) =>
                          !file.name.startsWith(".") &&
                          (file.name.endsWith(".rlog") || file.name.endsWith(".wpilog") || file.name.endsWith(".hoot"))
                      )
                      .map((file) => {
                        return {
                          name: file.name,
                          size: file.size,
                          randomized:
                            file.name.includes("TBD") || // WPILib DataLogManager
                            (file.name.startsWith("Log_") && !file.name.includes("-")) // AdvantageKit
                        };
                      })
                      .sort((a, b) => {
                        if (a.randomized && !b.randomized) {
                          return 1;
                        } else if (!a.randomized && b.randomized) {
                          return -1;
                        } else {
                          return -a.name.localeCompare(b.name);
                        }
                      })
                  );
                }

                // Save cache of file sizes
                list.forEach((file) => {
                  downloadFileSizeCache[file.filename] = file.attrs.size;
                });
              }
            });
          };

          // Start periodic read
          downloadRefreshInterval = setInterval(readFiles, DOWNLOAD_REFRESH_INTERVAL_MS);
          readFiles();
        }
      });
    })
    .on("error", (error) => {
      // Failed SSH connection
      downloadError(error.message);
    })
    .connect({
      // Start connection
      host: downloadAddress,
      port: 22,
      readyTimeout: DOWNLOAD_CONNECT_TIMEOUT_MS,
      username: DOWNLOAD_USERNAME,
      password: DOWNLOAD_PASSWORD
    });
}

/** Closes the SSH connection. */
function downloadStop() {
  downloadClient?.end();
  if (downloadRetryTimeout) clearTimeout(downloadRetryTimeout);
  if (downloadRefreshInterval) clearInterval(downloadRefreshInterval);
}

/** Problem connecting or reading data, restart after a delay. */
function downloadError(errorMessage: string) {
  if (!downloadWindow) return;
  sendMessage(downloadWindow, "show-error", errorMessage);
  if (downloadRefreshInterval) clearInterval(downloadRefreshInterval);
  downloadRetryTimeout = setTimeout(downloadStart, DOWNLOAD_RETRY_DELAY_MS);
}

/** Guides the user through saving a set of files. */
function downloadSave(files: string[]) {
  if (!downloadWindow) return;
  let selectPromise;
  if (files.length > 1) {
    selectPromise = dialog.showOpenDialog(downloadWindow, {
      title: "Select save location for robot logs",
      buttonLabel: "Save",
      properties: ["openDirectory", "createDirectory", "dontAddToRecent"],
      defaultPath: DEFAULT_LOGS_FOLDER
    });
  } else {
    let extension = path.extname(files[0]).slice(1);
    let name = "";
    switch (extension) {
      case "wpilog":
        name = "WPILib robot log";
        break;
      case "rlog":
        name = "Robot log";
        break;
      case "hoot":
        name = "CTRE robot log";
        break;
    }
    selectPromise = dialog.showSaveDialog(downloadWindow, {
      title: "Select save location for robot log",
      defaultPath: files[0],
      properties: ["createDirectory", "showOverwriteConfirmation", "dontAddToRecent"],
      filters: [{ name: name, extensions: [extension] }]
    });
  }

  // Handle selected save location
  selectPromise.then((response) => {
    if (response.canceled) return;
    let savePath: string = "";
    if (files.length > 1) {
      savePath = (response as Electron.OpenDialogReturnValue).filePaths[0];
    } else {
      savePath = (response as Electron.SaveDialogReturnValue).filePath as string;
    }
    if (savePath !== "") {
      // Start saving
      downloadClient?.sftp((error, sftp) => {
        if (error) {
          downloadError(error.message);
        } else {
          if (downloadWindow) sendMessage(downloadWindow, "set-progress", 0);
          if (files.length === 1) {
            // Single file
            sftp.fastGet(
              downloadPath + files[0],
              savePath,
              {
                step: (sizeTransferred, _, sizeTotal) => {
                  if (!downloadWindow) return;
                  sendMessage(downloadWindow, "set-progress", { current: sizeTransferred, total: sizeTotal });
                }
              },
              (error) => {
                if (error) {
                  downloadError(error.message);
                } else {
                  if (!downloadWindow) return;
                  sendMessage(downloadWindow, "set-progress", 1);

                  // Ask if the log should be opened
                  dialog
                    .showMessageBox(downloadWindow, {
                      type: "question",
                      message: "Open log?",
                      detail: 'Would you like to open the log file "' + path.basename(savePath) + '"?',
                      icon: WINDOW_ICON,
                      buttons: ["Open", "Skip"],
                      defaultId: 0
                    })
                    .then((result) => {
                      if (result.response === 0) {
                        downloadWindow?.destroy();
                        downloadStop();
                        hubWindows[0].focus();
                        sendMessage(hubWindows[0], "open-files", [savePath]);
                      }
                    });
                }
              }
            );
          } else {
            // Multiple files
            let completeCount = 0;
            let skipCount = 0;
            let allSizesTransferred: number[] = new Array(files.length).fill(0);
            let allSizesTotal = 0;
            files.forEach((file, index) => {
              let fileSize = file in downloadFileSizeCache ? downloadFileSizeCache[file] : 0;
              allSizesTotal += fileSize;
              fs.stat(savePath + "/" + file, (statErr) => {
                if (statErr === null) {
                  // File exists already, skip downloading
                  completeCount++;
                  skipCount++;
                  allSizesTotal -= fileSize; // Remove from total size of files
                  if (skipCount === files.length) {
                    // All files skipped
                    if (downloadWindow) sendMessage(downloadWindow, "show-alert", "No new logs found.");
                  }
                } else {
                  // File not found, download
                  sftp.fastGet(
                    downloadPath + file,
                    savePath + "/" + file,
                    {
                      step: (sizeTransferred) => {
                        allSizesTransferred[index] = sizeTransferred;
                        if (!downloadWindow) return;
                        let sumSizeTransferred = allSizesTransferred.reduce((a, b) => a + b, 0);
                        sendMessage(downloadWindow, "set-progress", {
                          current: sumSizeTransferred,
                          total: allSizesTotal
                        });
                      }
                    },
                    (error) => {
                      if (error) {
                        downloadError(error.message);
                      } else {
                        completeCount++;

                        if (completeCount >= files.length) {
                          let message: string;
                          if (skipCount > 0) {
                            let newCount = completeCount - skipCount;
                            message =
                              "Saved " +
                              newCount.toString() +
                              " new log" +
                              (newCount === 1 ? "" : "s") +
                              " (" +
                              skipCount.toString() +
                              " skipped) to <u>" +
                              savePath +
                              "</u>";
                          } else {
                            message =
                              "Saved " +
                              completeCount.toString() +
                              " log" +
                              (completeCount === 1 ? "" : "s") +
                              " to <u>" +
                              savePath +
                              "</u>";
                          }
                          if (!downloadWindow) return;
                          sendMessage(downloadWindow, "set-progress", 1);
                          sendMessage(downloadWindow, "show-alert", message);
                        }
                      }
                    }
                  );
                }
              });
            });
          }
        }
      });
    }
  });
}

// CREATE WINDOWS

/** Create the app menu. */
function setupMenu() {
  const isMac = process.platform === "darwin";

  const template: (Electron.MenuItemConstructorOptions | Electron.MenuItem)[] = [
    {
      label: "File",
      submenu: [
        {
          label: "Open...",
          accelerator: "CmdOrCtrl+O",
          click(_, window) {
            if (window === undefined || !hubWindows.includes(window)) return;
            dialog
              .showOpenDialog(window, {
                title: "Select a robot log file to open",
                properties: ["openFile"],
                filters: [{ name: "Robot logs", extensions: ["rlog", "wpilog", "hoot", "dslog", "dsevents"] }],
                defaultPath: DEFAULT_LOGS_FOLDER
              })
              .then((files) => {
                if (files.filePaths.length > 0) {
                  sendMessage(window, "open-files", [files.filePaths[0]]);
                }
              });
          }
        },
        {
          label: "Open Multiple...",
          accelerator: "CmdOrCtrl+Shift+O",
          async click(_, window) {
            if (window === undefined || !hubWindows.includes(window)) return;
            let filesResponse = await dialog.showOpenDialog(window, {
              title: "Select up to " + MERGE_MAX_FILES.toString() + " robot log files to open",
              message: "Up to " + MERGE_MAX_FILES.toString() + " files can be opened together",
              properties: ["openFile", "multiSelections"],
              filters: [{ name: "Robot logs", extensions: ["rlog", "wpilog", "hoot", "dslog", "dsevents"] }],
              defaultPath: DEFAULT_LOGS_FOLDER
            });
            let files = filesResponse.filePaths;
            if (files.length === 0) {
              return;
            }
            sendMessage(window, "open-files", files.slice(0, MERGE_MAX_FILES));
          }
        },
        {
          label: "Connect to Robot",
          accelerator: "CmdOrCtrl+K",
          click(_, window) {
            if (window === undefined || !hubWindows.includes(window)) return;
            sendMessage(window, "start-live", false);
          }
        },
        {
          label: "Connect to Simulator",
          accelerator: "CmdOrCtrl+Shift+K",
          click(_, window) {
            if (window === undefined || !hubWindows.includes(window)) return;
            sendMessage(window, "start-live", true);
          }
        },
        {
          label: "Download Logs...",
          accelerator: "CmdOrCtrl+D",
          click(_, window) {
            if (window === undefined) return;
            openDownload(window);
          }
        },
        {
          label: "Load Zebra MotionWorks™",
          accelerator: "Option+Z",
          click(_, window) {
            if (window === undefined) return;
            sendMessage(window, "load-zebra");
          }
        },
        { type: "separator" },
        {
          label: "Use USB roboRIO Address",
          type: "checkbox",
          checked: false,
          click(item) {
            usingUsb = item.checked;
            sendAllPreferences();
          }
        },
        { type: "separator" },
        {
          label: "Export Data...",
          accelerator: "CmdOrCtrl+E",
          click(_, window) {
            if (window === undefined || !hubWindows.includes(window)) return;
            sendMessage(window, "start-export");
          }
        },
        {
          label: "Publish NT Data",
          submenu: [
            {
              label: "Connect to Robot",
              accelerator: "CmdOrCtrl+P",
              click(_, window) {
                if (window === undefined || !hubWindows.includes(window)) return;
                sendMessage(window, "start-publish", false);
              }
            },
            {
              label: "Connect to Simulator",
              accelerator: "CmdOrCtrl+Shift+P",
              click(_, window) {
                if (window === undefined || !hubWindows.includes(window)) return;
                sendMessage(window, "start-publish", true);
              }
            },
            {
              label: "Stop Publishing",
              accelerator: "Option+P",
              click(_, window) {
                if (window === undefined || !hubWindows.includes(window)) return;
                sendMessage(window, "stop-publish");
              }
            }
          ]
        },
        { type: "separator" },
        {
          label: "Export Layout...",
          click(_, window) {
            if (window === undefined || !hubWindows.includes(window)) return;
            dialog
              .showSaveDialog(window, {
                title: "Select export location for layout file",
                defaultPath: "AdvantageScope " + new Date().toLocaleDateString().replaceAll("/", "-") + ".json",
                properties: ["createDirectory", "showOverwriteConfirmation", "dontAddToRecent"],
                filters: [{ name: "JSON files", extensions: ["json"] }]
              })
              .then((response) => {
                if (!response.canceled) {
                  let hubState: HubState = hubStateTracker.getRendererState(window);
                  jsonfile.writeFile(
                    response.filePath!,
                    {
                      version: app.isPackaged ? app.getVersion() : "dev",
                      layout: hubState.tabs.tabs
                    },
                    { spaces: 2 }
                  );
                }
              });
          }
        },
        {
          label: "Import Layout...",
          click(_, window) {
            if (window === undefined || !hubWindows.includes(window)) return;
            dialog
              .showOpenDialog(window, {
                title: "Select one or more layout files to import",
                properties: ["openFile", "multiSelections"],
                filters: [{ name: "JSON files", extensions: ["json"] }]
              })
              .then((files) => {
                if (files.filePaths.length > 0) {
                  let data = jsonfile.readFileSync(files.filePaths[0]);

                  // Check for required fields
                  if (!("version" in data && "layout" in data && Array.isArray(data.layout))) {
                    dialog.showMessageBox(window, {
                      type: "error",
                      title: "Error",
                      message: "Failed to import layout",
                      detail: "The selected layout file was not a recognized format.",
                      icon: WINDOW_ICON
                    });
                    return;
                  }

                  // Merge additional layout files
                  if (files.filePaths.length > 1) {
                    for (const file of files.filePaths.slice(1)) {
                      let additionalLayout = jsonfile.readFileSync(file);
                      if (
                        "version" in additionalLayout &&
                        "layout" in additionalLayout &&
                        Array.isArray(additionalLayout.layout) &&
                        additionalLayout.version === data.version
                      ) {
                        data.layout = data.layout.concat(additionalLayout.layout);
                      }
                    }
                  }

                  // Check version compatability
                  if (app.isPackaged && data.version !== app.getVersion()) {
                    let result = dialog.showMessageBoxSync(window, {
                      type: "warning",
                      title: "Warning",
                      message: "Version mismatch",
                      detail:
                        "The layout file was generated by a different version of AdvantageScope. Compatability is not guaranteed.",
                      buttons: ["Continue", "Cancel"],
                      icon: WINDOW_ICON
                    });
                    if (result !== 0) return;
                  }

                  // Send to hub
                  let hubState: HubState = jsonCopy(hubStateTracker.getRendererState(window));
                  hubState.tabs.tabs = data.layout;
                  sendMessage(window, "restore-state", hubState);
                }
              });
          }
        },
        { type: "separator" },
        {
          label: "New Window",
          accelerator: "CommandOrControl+N",
          click() {
            createHubWindow();
          }
        },
        { role: "close", accelerator: "Shift+CmdOrCtrl+W" }
      ]
    },
    { role: "editMenu" },
    { role: "viewMenu" },
    {
      label: "Tabs",
      submenu: [
        {
          label: "New Tab",
          submenu: getAllTabTypes()
            .slice(1)
            .map((tabType, index) => {
              return {
                label: getTabIcon(tabType) + " " + getDefaultTabTitle(tabType),
                accelerator: index < 9 ? "CmdOrCtrl+" + (index + 1).toString() : "",
                click(_, window) {
                  if (window === undefined || !hubWindows.includes(window)) return;
                  sendMessage(window, "new-tab", tabType);
                }
              };
            })
        },
        {
          label: "New Tab (Popup)", // Hidden item to add keyboard shortcut
          visible: false,
          accelerator: "CmdOrCtrl+T",
          click(_, window) {
            if (window) newTabPopup(window);
          }
        },
        { type: "separator" },
        {
          label: "Previous Tab",
          accelerator: "CmdOrCtrl+Left",
          click(_, window) {
            if (window === undefined || !hubWindows.includes(window)) return;
            sendMessage(window, "move-tab", -1);
          }
        },
        {
          label: "Next Tab",
          accelerator: "CmdOrCtrl+Right",
          click(_, window) {
            if (window === undefined || !hubWindows.includes(window)) return;
            sendMessage(window, "move-tab", 1);
          }
        },
        { type: "separator" },
        {
          label: "Shift Left",
          accelerator: "CmdOrCtrl+[",
          click(_, window) {
            if (window === undefined || !hubWindows.includes(window)) return;
            sendMessage(window, "shift-tab", -1);
          }
        },
        {
          label: "Shift Right",
          accelerator: "CmdOrCtrl+]",
          click(_, window) {
            if (window === undefined || !hubWindows.includes(window)) return;
            sendMessage(window, "shift-tab", 1);
          }
        },
        { type: "separator" },
        {
          label: "Close Tab",
          accelerator: "CmdOrCtrl+W",
          click(_, window) {
            if (window === undefined) return;
            if (hubWindows.includes(window)) {
              sendMessage(window, "close-tab");
            } else {
              window.destroy();
            }
          }
        }
      ]
    },
    { role: "windowMenu" },
    {
      role: "help",
      submenu: [
        {
          label: "Show Assets Folder",
          click() {
            shell.openPath(USER_ASSETS);
          }
        },
        {
          label: "Asset Download Status...",
          click() {
            dialog.showMessageBox({
              type: "info",
              title: "About",
              message: "Asset Download Status",
              detail: getAssetDownloadStatus(),
              buttons: ["Close"],
              icon: WINDOW_ICON
            });
          }
        },
        { type: "separator" },
        {
          label: "Report a Problem",
          click() {
            shell.openExternal("https://github.com/" + REPOSITORY + "/issues");
          }
        },
        {
          label: "Contact Us",
          click() {
            shell.openExternal("mailto:software@team6328.org");
          }
        },
        {
          label: "GitHub Repository",
          click() {
            shell.openExternal("https://github.com/" + REPOSITORY);
          }
        },
        {
          label: "WPILib Documentation",
          click() {
            shell.openExternal("https://docs.wpilib.org");
          }
        },
        {
          label: "Littleton Robotics",
          click() {
            shell.openExternal("https://littletonrobotics.org");
          }
        }
      ]
    }
  ];

  if (isMac) {
    template.splice(0, 0, {
      role: "appMenu",
      submenu: [
        {
          label: "About AdvantageScope",
          click() {
            createAboutWindow();
          }
        },
        { type: "separator" },
        {
          label: "Settings...",
          accelerator: "Cmd+,",
          click(_, window) {
            if (window === undefined) return;
            openPreferences(window);
          }
        },
        ...(DISTRIBUTOR === Distributor.FRC6328
          ? [
              {
                label: "Check for Updates...",
                click() {
                  checkForUpdate(true);
                }
              }
            ]
          : []),
        {
          label: "Show Licenses...",
          click(_, window) {
            if (window === undefined) return;
            openLicenses(window);
          }
        },
        { type: "separator" },
        { role: "services" },
        { type: "separator" },
        { role: "hide" },
        { role: "hideOthers" },
        { role: "unhide" },
        { type: "separator" },
        { role: "quit" }
      ]
    });
  } else {
    (template[template.length - 1].submenu as Electron.MenuItemConstructorOptions[]).splice(
      0,
      0,
      {
        label: "About AdvantageScope",
        click() {
          createAboutWindow();
        }
      },
      {
        label: "Show Preferences...",
        accelerator: "Ctrl+,",
        click(_, window) {
          if (window === undefined) return;
          openPreferences(window);
        }
      },
      ...(DISTRIBUTOR === Distributor.FRC6328
        ? [
            {
              label: "Check for Updates...",
              click() {
                checkForUpdate(true);
              }
            }
          ]
        : []),
      {
        label: "Show Licenses...",
        click(_, window) {
          if (window === undefined) return;
          openLicenses(window);
        }
      },
      { type: "separator" }
    );
  }

  const menu = Menu.buildFromTemplate(template);
  Menu.setApplicationMenu(menu);
}

/** Creates the "About AdvantageScope" window. */
function createAboutWindow() {
  let detailLines: string[] = [];
  detailLines.push("Version: " + (app.isPackaged ? app.getVersion() : "Development"));
  detailLines.push("Distributor: " + (DISTRIBUTOR === Distributor.WPILib ? "WPILib" : "FRC 6328"));
  detailLines.push("Platform: " + process.platform + "-" + process.arch);
  detailLines.push("Build Date: " + BUILD_DATE);
  detailLines.push("Electron: " + process.versions.electron);
  detailLines.push("Chromium: " + process.versions.chrome);
  detailLines.push("Node: " + process.versions.node);
  dialog.showMessageBox({
    type: "info",
    title: "About",
    message: "AdvantageScope",
    detail: COPYRIGHT + "\n\n" + detailLines.join("\n"),
    buttons: ["Close"],
    icon: WINDOW_ICON
  });
}

/** Creates a new hub window. */
function createHubWindow() {
  let prefs: BrowserWindowConstructorOptions = {
    minWidth: 800,
    minHeight: 400,
    icon: WINDOW_ICON,
    show: false,
    webPreferences: {
      preload: path.join(__dirname, "preload.js"),
      backgroundThrottling: false
    }
  };

  // Manage window state
  let focusedWindow = BrowserWindow.getFocusedWindow();
  let rendererState: any = null;
  const defaultWidth = 1100;
  const defaultHeight = 650;
  if (hubWindows.length === 0) {
    let state = hubStateTracker.getState(defaultWidth, defaultHeight);
    prefs.x = state.x;
    prefs.y = state.y;
    prefs.width = state.width;
    prefs.height = state.height;
    if (state.rendererState) rendererState = state.rendererState;
  } else if (focusedWindow !== null) {
    let bounds = focusedWindow.getBounds();
    prefs.x = bounds.x + 30;
    prefs.y = bounds.y + 30;
    prefs.width = bounds.width;
    prefs.height = bounds.height;
  } else {
    prefs.width = defaultWidth;
    prefs.height = defaultHeight;
  }

  // Set fancy window effects
  if (process.platform === "darwin") {
    prefs.vibrancy = "sidebar";
    if (Number(os.release().split(".")[0]) >= 20) prefs.titleBarStyle = "hiddenInset";
  }

  // Create window
  let window = new BrowserWindow(prefs);
  hubWindows.push(window);

  // Add touch bar menu
  let resetTouchBar = () => {
    let newCreated = false;
    let slider = new TouchBar.TouchBarSlider({
      value: window.id in hubTouchBarSliders ? hubTouchBarSliders[window.id].value : 0,
      minValue: 0,
      maxValue: 10000,
      change(newValue) {
        sendMessage(window, "update-touch-bar-slider", newValue / slider.maxValue);
      }
    });
    hubTouchBarSliders[window.id] = slider;
    window.setTouchBar(
      new TouchBar({
        items: [
          new TouchBar.TouchBarOtherItemsProxy(),
          new TouchBar.TouchBarPopover({
            icon: nativeImage.createFromPath(path.join(__dirname, "../icons/touch-bar-plus.png")),
            showCloseButton: true,
            items: new TouchBar({
              items: [
                new TouchBar.TouchBarScrubber({
                  selectedStyle: "background",
                  continuous: false,
                  items: getAllTabTypes()
                    .slice(1)
                    .map((type) => {
                      return {
                        label: getTabIcon(type) + " " + getDefaultTabTitle(type)
                      };
                    }),
                  select(index) {
                    if (newCreated) return;
                    newCreated = true;
                    sendMessage(window, "new-tab", index + 1);
                    setTimeout(resetTouchBar, 350);
                  }
                })
              ]
            })
          }),
          slider
        ]
      })
    );
  };
  resetTouchBar();

  // Show window when loaded
  window.once("ready-to-show", window.show);

  let firstLoad = true;
  let createPorts = () => {
    const { port1, port2 } = new MessageChannelMain();
    window.webContents.postMessage("port", null, [port1]);
    windowPorts[window.id] = port2;
    port2.on("message", (event) => {
      handleHubMessage(window, event.data);
    });
    port2.start();
  };
  createPorts(); // Create ports immediately so messages can be queued
  window.webContents.on("dom-ready", () => {
    if (!firstLoad) {
      createPorts(); // Create ports on reload
      rlogSockets[window.id]?.destroy(); // Destroy any existing RLOG sockets
    }

    // Launch dev tools
    if (firstLoad && !app.isPackaged) {
      window.webContents.openDevTools();
    }

    // Init messages
    sendMessage(window, "set-assets", advantageScopeAssets);
    sendMessage(window, "set-fullscreen", window.isFullScreen());
    sendMessage(window, "set-battery", powerMonitor.isOnBatteryPower());
    sendMessage(window, "set-version", {
      platform: process.platform,
      platformRelease: os.release(),
      appVersion: app.isPackaged ? app.getVersion() : "dev"
    });
    sendMessage(window, "show-update-button", updateChecker.getShouldPrompt());
    sendAllPreferences();
    if (firstLoad) {
      if (rendererState) sendMessage(window, "restore-state", rendererState); // Use state from file
    } else {
      sendMessage(window, "restore-state", hubStateTracker.getRendererState(window)); // Use last cached state
    }
    firstLoad = false;
  });
  window.on("enter-full-screen", () => sendMessage(window, "set-fullscreen", true));
  window.on("leave-full-screen", () => sendMessage(window, "set-fullscreen", false));
  window.on("blur", () => sendMessage(window, "set-focused", false));
  window.on("focus", () => {
    sendMessage(window, "set-focused", true);
    hubStateTracker.setFocusedWindow(window);
    hubWindows.splice(hubWindows.indexOf(window), 1);
    hubWindows.splice(0, 0, window);
  });
  powerMonitor.on("on-ac", () => sendMessage(window, "set-battery", false));
  powerMonitor.on("on-battery", () => sendMessage(window, "set-battery", true));

  window.loadFile(path.join(__dirname, "../www/hub.html"));
  return window;
}

/**
 * Creates a new window to edit axis range.
 * @param parentWindow The parent window to use for alignment
 * @param range The window range
 * @param callback Window callback
 */
function createEditRangeWindow(
  parentWindow: Electron.BrowserWindow,
  range: [number, number],
  callback: (range: [number, number]) => void
) {
  const editWindow = new BrowserWindow({
    width: 300,
    height: process.platform === "win32" ? 125 : 108, // "useContentSize" is broken on Windows when not resizable
    useContentSize: true,
    resizable: false,
    icon: WINDOW_ICON,
    show: false,
    parent: parentWindow,
    modal: true,
    webPreferences: {
      preload: path.join(__dirname, "preload.js")
    }
  });

  // Finish setup
  editWindow.setMenu(null);
  editWindow.once("ready-to-show", parentWindow.show);
  editWindow.webContents.on("dom-ready", () => {
    // Create ports on reload
    const { port1, port2 } = new MessageChannelMain();
    editWindow.webContents.postMessage("port", null, [port1]);
    port2.postMessage(range);
    port2.on("message", (event) => {
      editWindow.destroy();
      callback(event.data);
    });
    editWindow.on("blur", () => port2.postMessage({ isFocused: false }));
    editWindow.on("focus", () => port2.postMessage({ isFocused: true }));
    port2.start();
  });
  editWindow.loadFile(path.join(__dirname, "../www/editRange.html"));
}

/**
 * Creates a new window to edit unit conversion for axis.
 * @param parentWindow The parent window to use for alignment
 * @param unitConversion Unit conversion preset to use.
 * @param callback Window callback
 */
function createUnitConversionWindow(
  parentWindow: Electron.BrowserWindow,
  unitConversion: UnitConversionPreset,
  callback: (unitConversion: UnitConversionPreset) => void
) {
  const unitConversionWindow = new BrowserWindow({
    width: 300,
    height: process.platform === "win32" ? 179 : 162, // "useContentSize" is broken on Windows when not resizable
    useContentSize: true,
    resizable: false,
    icon: WINDOW_ICON,
    show: false,
    parent: parentWindow,
    modal: true,
    webPreferences: {
      preload: path.join(__dirname, "preload.js")
    }
  });

  // Finish setup
  unitConversionWindow.setMenu(null);
  unitConversionWindow.once("ready-to-show", parentWindow.show);
  unitConversionWindow.webContents.on("dom-ready", () => {
    // Create ports on reload
    const { port1, port2 } = new MessageChannelMain();
    unitConversionWindow.webContents.postMessage("port", null, [port1]);
    port2.postMessage(unitConversion);
    port2.on("message", (event) => {
      unitConversionWindow.destroy();
      callback(event.data);
    });
    unitConversionWindow.on("blur", () => port2.postMessage({ isFocused: false }));
    unitConversionWindow.on("focus", () => port2.postMessage({ isFocused: true }));
    port2.start();
  });
  unitConversionWindow.loadFile(path.join(__dirname, "../www/unitConversion.html"));
}

/**
 * Creates a new window to edit a tab name.
 * @param parentWindow The parent window to use for alignment
 * @param name Name to use.
 * @param callback Window callback.
 */
function createRenameTabWindow(
  parentWindow: Electron.BrowserWindow,
  name: string,
  callback: (newName: string) => void
) {
  const renameTabWindow = new BrowserWindow({
    width: 300,
    height: process.platform === "win32" ? 98 : 81, // "useContentSize" is broken on Windows when not resizable
    useContentSize: true,
    resizable: false,
    icon: WINDOW_ICON,
    show: false,
    parent: parentWindow,
    modal: true,
    webPreferences: {
      preload: path.join(__dirname, "preload.js")
    }
  });

  // Finish setup
  renameTabWindow.setMenu(null);
  renameTabWindow.once("ready-to-show", parentWindow.show);
  renameTabWindow.webContents.on("dom-ready", () => {
    // Create ports on reload
    const { port1, port2 } = new MessageChannelMain();
    renameTabWindow.webContents.postMessage("port", null, [port1]);
    port2.postMessage(name);
    port2.on("message", (event) => {
      renameTabWindow.destroy();
      callback(event.data);
    });
    renameTabWindow.on("blur", () => port2.postMessage({ isFocused: false }));
    renameTabWindow.on("focus", () => port2.postMessage({ isFocused: true }));
    port2.start();
  });
  renameTabWindow.loadFile(path.join(__dirname, "../www/renameTab.html"));
}

/**
 * Creates a new window to edit the 3D field FOV.
 * @param parentWindow The parent window to use for alignment
 * @param fov Current FOV.
 * @param callback Window callback.
 */
function createEditFovWindow(parentWindow: Electron.BrowserWindow, fov: number, callback: (newFov: number) => void) {
  const editFovWindow = new BrowserWindow({
    width: 300,
    height: process.platform === "win32" ? 98 : 81, // "useContentSize" is broken on Windows when not resizable
    useContentSize: true,
    resizable: false,
    icon: WINDOW_ICON,
    show: false,
    parent: parentWindow,
    modal: true,
    webPreferences: {
      preload: path.join(__dirname, "preload.js")
    }
  });

  // Finish setup
  editFovWindow.setMenu(null);
  editFovWindow.once("ready-to-show", parentWindow.show);
  editFovWindow.webContents.on("dom-ready", () => {
    // Create ports on reload
    const { port1, port2 } = new MessageChannelMain();
    editFovWindow.webContents.postMessage("port", null, [port1]);
    port2.postMessage(fov);
    port2.on("message", (event) => {
      editFovWindow.destroy();
      callback(event.data);
    });
    editFovWindow.on("blur", () => port2.postMessage({ isFocused: false }));
    editFovWindow.on("focus", () => port2.postMessage({ isFocused: true }));
    port2.start();
  });
  editFovWindow.loadFile(path.join(__dirname, "../www/editFov.html"));
}

/**
 * Creates a new window for export options.
 * @param parentWindow The parent window to use for alignment
 * @param currentLogPath The current log path
 */
function createExportWindow(parentWindow: Electron.BrowserWindow, currentLogPath: string | null) {
  const exportWindow = new BrowserWindow({
    width: 300,
    height: process.platform === "win32" ? 179 : 162, // "useContentSize" is broken on Windows when not resizable
    useContentSize: true,
    resizable: false,
    icon: WINDOW_ICON,
    show: false,
    parent: parentWindow,
    modal: true,
    webPreferences: {
      preload: path.join(__dirname, "preload.js")
    }
  });

  // Finish setup
  exportWindow.setMenu(null);
  exportWindow.once("ready-to-show", parentWindow.show);
  exportWindow.webContents.on("dom-ready", () => {
    // Create ports on reload
    const { port1, port2 } = new MessageChannelMain();
    exportWindow.webContents.postMessage("port", null, [port1]);
    port2.on("message", (event) => {
      if (event.data === null) {
        // Exit button
        exportWindow.destroy();
        sendMessage(parentWindow, "cancel-export");
      } else if (typeof event.data === "string") {
        // Help button
        shell.openExternal(event.data);
      } else if (typeof event.data === "object") {
        // Confirm
        let exportOptions: ExportOptions = event.data;
        let extension = exportOptions.format.startsWith("csv") ? "csv" : exportOptions.format;
        let defaultPath = undefined;
        if (currentLogPath !== null) {
          let pathComponents = currentLogPath.split(".");
          pathComponents.pop();
          defaultPath = pathComponents.join(".") + "." + extension;
        }
        let fileFilters: FileFilter[] = [];
        switch (extension) {
          case "csv":
            fileFilters = [{ name: "Comma-separated values", extensions: ["csv"] }];
            break;
          case "wpilog":
            fileFilters = [{ name: "WPILib robot log", extensions: ["wpilog"] }];
            break;
          case "mcap":
            fileFilters = [{ name: "MCAP log", extensions: ["mcap"] }];
            break;
        }
        dialog
          .showSaveDialog(exportWindow, {
            title: "Select export location for robot log",
            defaultPath: defaultPath,
            properties: ["createDirectory", "showOverwriteConfirmation", "dontAddToRecent"],
<<<<<<< HEAD
            filters: [
              extension === "csv"
                ? { name: "Comma-separated values", extensions: ["csv"] }
                : { name: "WPILib robot log", extensions: ["wpilog"] }
            ]
=======
            filters: fileFilters
>>>>>>> 1d99d396
          })
          .then((response) => {
            if (!response.canceled) {
              exportWindow.destroy();
              sendMessage(parentWindow, "prepare-export", { path: response.filePath, options: exportOptions });
            }
          });
      }
    });
    exportWindow.on("blur", () => port2.postMessage({ isFocused: false }));
    exportWindow.on("focus", () => port2.postMessage({ isFocused: true }));
    port2.start();
  });
  exportWindow.loadFile(path.join(__dirname, "../www/export.html"));
}

/**
 * Creates a new satellite window.
 * @param parentWindow The parent (source) window
 * @param uuid UUID to use.
 * @param type TabType to use.
 */
function createSatellite(parentWindow: Electron.BrowserWindow, uuid: string, type: TabType) {
  const width = 900;
  const height = 500;
  const satellite = new BrowserWindow({
    width: width,
    height: height,
    x: Math.floor(parentWindow.getBounds().x + parentWindow.getBounds().width / 2 - width / 2),
    y: Math.floor(parentWindow.getBounds().y + parentWindow.getBounds().height / 2 - height / 2),
    minWidth: 200,
    minHeight: 100,
    resizable: true,
    icon: WINDOW_ICON,
    show: false,
    webPreferences: {
      preload: path.join(__dirname, "preload.js")
    }
  });
  satellite.setMenu(null);
  satellite.once("ready-to-show", satellite.show);
  satellite.loadFile(path.join(__dirname, "../www/satellite.html"));
  satellite.webContents.on("dom-ready", () => {
    // Create ports on reload
    const { port1, port2 } = new MessageChannelMain();
    satellite.webContents.postMessage("port", null, [port1]);
    windowPorts[satellite.id] = port2;
    port2.on("message", (event) => {
      let message: NamedMessage = event.data;
      switch (message.name) {
        case "set-aspect-ratio":
          let aspectRatio = message.data;
          if (aspectRatio === null) {
            satellite.setAspectRatio(0);
          } else {
            let originalSize = satellite.getContentSize();
            let originalArea = originalSize[0] * originalSize[1];
            let newY = Math.sqrt(originalArea / aspectRatio);
            let newX = aspectRatio * newY;
            satellite.setAspectRatio(aspectRatio);
            satellite.setContentSize(Math.round(newX), Math.round(newY));
          }
          break;

        case "ask-3d-camera":
          select3DCameraPopup(satellite, message.data.options, message.data.selectedIndex, message.data.fov);
          break;
      }
    });
    port2.start();
    sendMessage(satellite, "set-assets", advantageScopeAssets);
    sendMessage(satellite, "set-type", type);
    sendAllPreferences();
  });

  if (!(uuid in satelliteWindows)) {
    satelliteWindows[uuid] = [];
  }
  satelliteWindows[uuid].push(satellite);

  let closed = false;
  parentWindow.once("close", () => {
    if (!closed) satellite.close();
  });
  satellite.once("closed", () => {
    closed = true;
    satelliteWindows[uuid].splice(satelliteWindows[uuid].indexOf(satellite), 1);
  });
}

/**
 * Creates a new preferences window if it doesn't already exist.
 * @param parentWindow The parent window to use for alignment
 */
function openPreferences(parentWindow: Electron.BrowserWindow) {
  if (prefsWindow !== null && !prefsWindow.isDestroyed()) {
    prefsWindow.focus();
    return;
  }

  const width = 400;
  const height = process.platform === "win32" ? 384 : 324; // "useContentSize" is broken on Windows when not resizable
  prefsWindow = new BrowserWindow({
    width: width,
    height: height,
    x: Math.floor(parentWindow.getBounds().x + parentWindow.getBounds().width / 2 - width / 2),
    y: Math.floor(parentWindow.getBounds().y + parentWindow.getBounds().height / 2 - height / 2),
    useContentSize: true,
    resizable: false,
    alwaysOnTop: true,
    icon: WINDOW_ICON,
    show: false,
    fullscreenable: false,
    webPreferences: {
      preload: path.join(__dirname, "preload.js")
    }
  });

  // Finish setup
  prefsWindow.setMenu(null);
  prefsWindow.setFullScreenable(false); // Call separately b/c the normal behavior is broken: https://github.com/electron/electron/pull/39086
  prefsWindow.once("ready-to-show", prefsWindow.show);
  prefsWindow.webContents.on("dom-ready", () => {
    // Create ports on reload
    const { port1, port2 } = new MessageChannelMain();
    prefsWindow?.webContents.postMessage("port", null, [port1]);
    port2.postMessage({ platform: process.platform, prefs: jsonfile.readFileSync(PREFS_FILENAME) });
    port2.on("message", (event) => {
      prefsWindow?.destroy();
      jsonfile.writeFileSync(PREFS_FILENAME, event.data);
      sendAllPreferences();
    });
    prefsWindow?.on("blur", () => port2.postMessage({ isFocused: false }));
    prefsWindow?.on("focus", () => port2.postMessage({ isFocused: true }));
    port2.start();
  });
  prefsWindow.loadFile(path.join(__dirname, "../www/preferences.html"));
}

/**
 * Creates a new download window if it doesn't already exist.
 * @param parentWindow The parent window to use for alignment
 */
function openDownload(parentWindow: Electron.BrowserWindow) {
  if (downloadWindow !== null && !downloadWindow.isDestroyed()) {
    downloadWindow.focus();
    return;
  }

  const width = 500;
  const height = 500;
  downloadWindow = new BrowserWindow({
    width: width,
    height: height,
    minWidth: width,
    minHeight: height,
    x: Math.floor(parentWindow.getBounds().x + parentWindow.getBounds().width / 2 - width / 2),
    y: Math.floor(parentWindow.getBounds().y + parentWindow.getBounds().height / 2 - height / 2),
    resizable: true,
    alwaysOnTop: true,
    icon: WINDOW_ICON,
    show: false,
    fullscreenable: false,
    webPreferences: {
      preload: path.join(__dirname, "preload.js")
    }
  });

  // Finish setup
  downloadWindow.setMenu(null);
  downloadWindow.setFullScreenable(false); // Call separately b/c the normal behavior is broken: https://github.com/electron/electron/pull/39086
  downloadWindow.once("ready-to-show", downloadWindow.show);
  downloadWindow.once("close", downloadStop);
  downloadWindow.webContents.on("dom-ready", () => {
    // Create ports on reload
    if (downloadWindow === null) return;
    const { port1, port2 } = new MessageChannelMain();
    downloadWindow.webContents.postMessage("port", null, [port1]);
    windowPorts[downloadWindow.id] = port2;
    port2.on("message", (event) => {
      if (downloadWindow) handleDownloadMessage(event.data);
    });
    port2.start();

    // Init messages
    sendMessage(downloadWindow, "set-platform", process.platform);
    sendAllPreferences();
  });
  downloadWindow.on("blur", () => sendMessage(downloadWindow!, "set-focused", false));
  downloadWindow.on("focus", () => sendMessage(downloadWindow!, "set-focused", true));
  downloadWindow.loadFile(path.join(__dirname, "../www/download.html"));
}

/**
 * Creates a new licenses window if it doesn't already exist.
 * @param parentWindow The parent window to use for alignment
 */
function openLicenses(parentWindow: Electron.BrowserWindow) {
  if (licensesWindow !== null && !licensesWindow.isDestroyed()) {
    licensesWindow.focus();
    return;
  }

  const width = 600;
  const height = 625;
  licensesWindow = new BrowserWindow({
    width: width,
    height: height,
    minWidth: width,
    minHeight: height,
    x: Math.floor(parentWindow.getBounds().x + parentWindow.getBounds().width / 2 - width / 2),
    y: Math.floor(parentWindow.getBounds().y + parentWindow.getBounds().height / 2 - height / 2),
    resizable: true,
    icon: WINDOW_ICON,
    show: false,
    fullscreenable: false,
    webPreferences: {
      preload: path.join(__dirname, "preload.js")
    }
  });

  // Finish setup
  licensesWindow.setMenu(null);
  licensesWindow.setFullScreenable(false); // Call separately b/c the normal behavior is broken: https://github.com/electron/electron/pull/39086
  licensesWindow.once("ready-to-show", licensesWindow.show);
  licensesWindow.once("close", downloadStop);
  licensesWindow.loadFile(path.join(__dirname, "../www/licenses.html"));
}

// APPLICATION EVENTS

// Workaround to set menu bar color on some Linux environments
if (process.platform === "linux" && fs.existsSync(PREFS_FILENAME)) {
  let prefs: Preferences = jsonfile.readFileSync(PREFS_FILENAME);
  if (prefs.theme === "dark") {
    process.env["GTK_THEME"] = "Adwaita:dark";
  }
}

function checkForUpdate(alwaysPrompt: boolean) {
  updateChecker.check().then(() => {
    hubWindows.forEach((window) => {
      sendMessage(window, "show-update-button", updateChecker.getShouldPrompt());
    });
    if (alwaysPrompt) {
      updateChecker.showPrompt();
    }
  });
}

// "unsafe-eval" is required in the hub for protobufjs
process.env["ELECTRON_DISABLE_SECURITY_WARNINGS"] = "true";

app.whenReady().then(() => {
  // Check preferences and set theme
  if (!fs.existsSync(PREFS_FILENAME)) {
    jsonfile.writeFileSync(PREFS_FILENAME, DEFAULT_PREFS);
    nativeTheme.themeSource = DEFAULT_PREFS.theme;
  } else {
    let oldPrefs = jsonfile.readFileSync(PREFS_FILENAME);
    let prefs = DEFAULT_PREFS;
    if (
      "theme" in oldPrefs &&
      (oldPrefs.theme === "light" || oldPrefs.theme === "dark" || oldPrefs.theme === "system")
    ) {
      prefs.theme = oldPrefs.theme;
    }
    if ("rioAddress" in oldPrefs && typeof oldPrefs.rioAddress === "string") {
      prefs.rioAddress = oldPrefs.rioAddress;
    }
    if ("address" in oldPrefs && typeof oldPrefs.address === "string") {
      // Migrate from v1
      prefs.rioAddress = oldPrefs.address;
    }
    if ("rioPath" in oldPrefs && typeof oldPrefs.rioPath === "string") {
      prefs.rioPath = oldPrefs.rioPath;
    }
    if (
      "liveMode" in oldPrefs &&
      (oldPrefs.liveMode === "nt4" ||
        oldPrefs.liveMode === "nt4-akit" ||
        oldPrefs.liveMode === "phoenix" ||
        oldPrefs.liveMode === "pathplanner" ||
        oldPrefs.liveMode === "rlog")
    ) {
      prefs.liveMode = oldPrefs.liveMode;
    }
    if (
      "liveSubscribeMode" in oldPrefs &&
      (oldPrefs.liveSubscribeMode === "low-bandwidth" || oldPrefs.liveSubscribeMode === "logging")
    ) {
      prefs.liveSubscribeMode = oldPrefs.liveSubscribeMode;
    }
    if ("liveDiscard" in oldPrefs && typeof oldPrefs.liveDiscard === "number") {
      prefs.liveDiscard = oldPrefs.liveDiscard;
    }
    if ("publishFilter" in oldPrefs && typeof oldPrefs.publishFilter === "string") {
      prefs.publishFilter = oldPrefs.publishFilter;
    }
    if ("rlogPort" in oldPrefs && typeof oldPrefs.rlogPort === "number") {
      prefs.rlogPort = oldPrefs.rlogPort;
    }
    if ("threeDimensionMode" in oldPrefs) {
      // Migrate from v2
      switch (oldPrefs.threeDimensionMode) {
        case "quality":
          prefs.threeDimensionModeAc = "standard";
          prefs.threeDimensionModeBattery = "";
          break;
        case "efficiency":
          prefs.threeDimensionModeAc = "low-power";
          prefs.threeDimensionModeBattery = "";
          break;
        case "auto":
          prefs.threeDimensionModeAc = "standard";
          prefs.threeDimensionModeBattery = "low-power";
          break;
        default:
          break;
      }
    }
    if (
      "threeDimensionModeAc" in oldPrefs &&
      (oldPrefs.threeDimensionModeAc === "cinematic" ||
        oldPrefs.threeDimensionModeAc === "standard" ||
        oldPrefs.threeDimensionModeAc === "low-power")
    ) {
      prefs.threeDimensionModeAc = oldPrefs.threeDimensionModeAc;
    }
    if (
      "threeDimensionModeBattery" in oldPrefs &&
      (oldPrefs.threeDimensionModeBattery === "" ||
        oldPrefs.threeDimensionModeBattery === "cinematic" ||
        oldPrefs.threeDimensionModeBattery === "standard" ||
        oldPrefs.threeDimensionModeBattery === "low-power")
    ) {
      prefs.threeDimensionModeBattery = oldPrefs.threeDimensionModeBattery;
    }
    if ("tbaApiKey" in oldPrefs && typeof oldPrefs.tbaApiKey === "string") {
      prefs.tbaApiKey = oldPrefs.tbaApiKey;
    }

    jsonfile.writeFileSync(PREFS_FILENAME, prefs);
    nativeTheme.themeSource = prefs.theme;
  }

  // Load assets
  createAssetFolders();
  convertLegacyAssets();
  startAssetDownload(() => {
    advantageScopeAssets = loadAssets();
    sendAssets();
  });
  setInterval(() => {
    // Periodically load assets in case they are updated
    advantageScopeAssets = loadAssets();
    sendAssets();
  }, 5000);
  advantageScopeAssets = loadAssets();

  // Create menu and window
  setupMenu();
  let window = createHubWindow();

  // Check for file path given as argument
  let argv = [...process.argv];
  argv.shift(); // Remove executable path
  if (!app.isPackaged) {
    argv.shift(); // Remove bundle path in dev mode
  }
  argv = argv.filter((arg) => !arg.startsWith("--"));
  if (argv.length > 0) {
    firstOpenPath = argv[0];
  }

  // Open file if exists
  if (firstOpenPath !== null) {
    window.webContents.once("dom-ready", () => {
      sendMessage(window, "open-files", [firstOpenPath]);
    });
  }

  // Create new window if activated while none exist
  app.on("activate", () => {
    if (BrowserWindow.getAllWindows().length === 0) createHubWindow();
  });

  // Check for update and show button on hub windows (but don't prompt)
  if (DISTRIBUTOR === Distributor.FRC6328) {
    checkForUpdate(false);
  }
});

app.on("window-all-closed", () => {
  if (process.platform !== "darwin") app.quit();
});

// macOS only, Linux & Windows start a new process and pass the file as an argument
app.on("open-file", (_, path) => {
  console.log(path);
  if (app.isReady()) {
    // Already running, create a new window
    let window = createHubWindow();
    window.webContents.once("dom-ready", () => {
      sendMessage(window, "open-files", [path]);
    });
  } else {
    // Not running yet, open in first window
    firstOpenPath = path;
  }
});

// Clean up files on quit
app.on("quit", () => {
  fs.unlink(LAST_OPEN_FILE, () => {});
  VideoProcessor.cleanup();
});<|MERGE_RESOLUTION|>--- conflicted
+++ resolved
@@ -1864,15 +1864,7 @@
             title: "Select export location for robot log",
             defaultPath: defaultPath,
             properties: ["createDirectory", "showOverwriteConfirmation", "dontAddToRecent"],
-<<<<<<< HEAD
-            filters: [
-              extension === "csv"
-                ? { name: "Comma-separated values", extensions: ["csv"] }
-                : { name: "WPILib robot log", extensions: ["wpilog"] }
-            ]
-=======
             filters: fileFilters
->>>>>>> 1d99d396
           })
           .then((response) => {
             if (!response.canceled) {
