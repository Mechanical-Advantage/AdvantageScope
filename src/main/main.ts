--- conflicted
+++ resolved
@@ -71,10 +71,6 @@
 import { VideoProcessor } from "./VideoProcessor";
 import { getAssetDownloadStatus, startAssetDownloadLoop } from "./assetsDownload";
 import { convertLegacyAssets, createAssetFolders, getUserAssetsPath, loadAssets } from "./assetsUtil";
-<<<<<<< HEAD
-import { checkHootIsPro, convertHoot, copyOwlet } from "./hootUtil";
-import { startXRServer } from "./xrServer";
-=======
 import {
   delayBetaSurvey,
   isBeta,
@@ -86,7 +82,7 @@
 } from "./betaUtil";
 import { getOwletDownloadStatus, startOwletDownloadLoop } from "./owletDownloadLoop";
 import { checkHootIsPro, convertHoot, CTRE_LICENSE_URL } from "./owletInterface";
->>>>>>> d98dc089
+import { startXRServer } from "./xrServer";
 
 // Global variables
 let hubWindows: BrowserWindow[] = []; // Ordered by last focus time (recent first)
@@ -3355,15 +3351,9 @@
   if (DISTRIBUTOR === Distributor.FRC6328) {
     checkForUpdate(false);
   }
-<<<<<<< HEAD
-
-  // Copy current owlet version to cache
-  copyOwlet();
 
   // Start XR server for testing
   startXRServer();
-=======
->>>>>>> d98dc089
 });
 
 app.on("window-all-closed", () => {
