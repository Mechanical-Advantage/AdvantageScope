--- conflicted
+++ resolved
@@ -1916,25 +1916,23 @@
               }
             },
             { type: "separator" },
-<<<<<<< HEAD
-            ...(["nt4", "nt4-akit", "nt4-systemcore", "phoenix", "rlog"] as const).map((liveMode: LiveMode) => {
-=======
-            ...(["nt4", "nt4-akit", "phoenix", "rlog", "ftcdashboard"] as const).map((liveMode: LiveMode) => {
->>>>>>> 4780c7ac
-              let item: Electron.MenuItemConstructorOptions = {
-                label: getLiveModeName(liveMode),
-                click(_, baseWindow) {
-                  const window = baseWindow as BrowserWindow | undefined;
-                  if (window === undefined || !hubWindows.includes(window)) return;
-                  let prefs: Preferences = jsonfile.readFileSync(PREFS_FILENAME);
-                  prefs.liveMode = liveMode;
-                  jsonfile.writeFileSync(PREFS_FILENAME, prefs);
-                  sendAllPreferences();
-                  sendMessage(window, "start-live", false);
-                }
-              };
-              return item;
-            })
+            ...(["nt4", "nt4-akit", "nt4-systemcore", "phoenix", "rlog", "ftcdashboard"] as const).map(
+              (liveMode: LiveMode) => {
+                let item: Electron.MenuItemConstructorOptions = {
+                  label: getLiveModeName(liveMode),
+                  click(_, baseWindow) {
+                    const window = baseWindow as BrowserWindow | undefined;
+                    if (window === undefined || !hubWindows.includes(window)) return;
+                    let prefs: Preferences = jsonfile.readFileSync(PREFS_FILENAME);
+                    prefs.liveMode = liveMode;
+                    jsonfile.writeFileSync(PREFS_FILENAME, prefs);
+                    sendAllPreferences();
+                    sendMessage(window, "start-live", false);
+                  }
+                };
+                return item;
+              }
+            )
           ]
         },
         {
@@ -1951,25 +1949,23 @@
               }
             },
             { type: "separator" },
-<<<<<<< HEAD
-            ...(["nt4", "nt4-akit", "nt4-systemcore", "phoenix", "rlog"] as const).map((liveMode: LiveMode) => {
-=======
-            ...(["nt4", "nt4-akit", "phoenix", "rlog", "ftcdashboard"] as const).map((liveMode: LiveMode) => {
->>>>>>> 4780c7ac
-              let item: Electron.MenuItemConstructorOptions = {
-                label: getLiveModeName(liveMode),
-                click(_, baseWindow) {
-                  const window = baseWindow as BrowserWindow | undefined;
-                  if (window === undefined || !hubWindows.includes(window)) return;
-                  let prefs: Preferences = jsonfile.readFileSync(PREFS_FILENAME);
-                  prefs.liveMode = liveMode;
-                  jsonfile.writeFileSync(PREFS_FILENAME, prefs);
-                  sendAllPreferences();
-                  sendMessage(window, "start-live", true);
-                }
-              };
-              return item;
-            })
+            ...(["nt4", "nt4-akit", "nt4-systemcore", "phoenix", "rlog", "ftcdashboard"] as const).map(
+              (liveMode: LiveMode) => {
+                let item: Electron.MenuItemConstructorOptions = {
+                  label: getLiveModeName(liveMode),
+                  click(_, baseWindow) {
+                    const window = baseWindow as BrowserWindow | undefined;
+                    if (window === undefined || !hubWindows.includes(window)) return;
+                    let prefs: Preferences = jsonfile.readFileSync(PREFS_FILENAME);
+                    prefs.liveMode = liveMode;
+                    jsonfile.writeFileSync(PREFS_FILENAME, prefs);
+                    sendAllPreferences();
+                    sendMessage(window, "start-live", true);
+                  }
+                };
+                return item;
+              }
+            )
           ]
         },
         {
