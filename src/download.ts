<<<<<<< HEAD
import { DISTRIBUTION, Distribution } from "./shared/buildConstants";
=======
// Copyright (c) 2021-2025 Littleton Robotics
// http://github.com/Mechanical-Advantage
//
// Use of this source code is governed by a BSD
// license that can be found in the LICENSE file
// at the root directory of this project.

>>>>>>> 75b01575
import { USB_ADDRESS } from "./shared/IPAddresses";
import NamedMessage from "./shared/NamedMessage";
import Preferences from "./shared/Preferences";
import { zfill } from "./shared/util";

const FILE_LIST: HTMLElement = document.getElementsByClassName("file-list")[0] as HTMLElement;
const FILE_LIST_ITEMS: HTMLElement = FILE_LIST.children[0] as HTMLElement;
const LOADING_ANIMATION: HTMLElement = document.getElementsByClassName("loading")[0] as HTMLElement;
const ALERT_TEXT: HTMLElement = document.getElementsByClassName("alert-text")[0] as HTMLElement;
const PROGRESS_BAR: HTMLProgressElement = document.getElementsByTagName("progress")[0] as HTMLProgressElement;
const PROGRESS_DETAILS: HTMLElement = document.getElementsByClassName("progress-details")[0] as HTMLElement;
const EXIT_BUTTON: HTMLElement = document.getElementById("exit") as HTMLElement;
const DOWNLOAD_BUTTON: HTMLElement = document.getElementById("download") as HTMLElement;

const FILE_ITEM_HEIGHT_PX = 25;
const BOTTOM_FILLER_MARGIN_PX = 5;

let messagePort: MessagePort | null = null;
let platform: string = "";
let preferences: Preferences | null = null;

let address: string = DISTRIBUTION === Distribution.Lite ? window.location.hostname : "";
let loading = true;
let startTime: number | null = null;
let alertIsError = false;
let filenames: string[] = [];
let selectedFiles: string[] = [];
let lastClickedIndex: number | null = null;
let lastClickedSelect = true;

function sendMainMessage(name: string, data?: any) {
  if (messagePort !== null) {
    let message: NamedMessage = { name: name, data: data };
    messagePort.postMessage(message);
  }
}

window.addEventListener("message", (event) => {
  if (event.data === "port") {
    messagePort = event.ports[0];
    messagePort.onmessage = (event) => {
      let message: NamedMessage = event.data;
      handleMainMessage(message);
    };
  }
});

function handleMainMessage(message: NamedMessage) {
  switch (message.name) {
    case "set-platform":
      platform = message.data;
      break;

    case "set-preferences":
      preferences = message.data;
      let path = "";
      if (preferences) {
        if (DISTRIBUTION !== Distribution.Lite) {
          address = preferences.usb ? USB_ADDRESS : preferences.rioAddress;
          // https://github.com/Mechanical-Advantage/AdvantageScope/issues/167
          address = address
            .split(".")
            .map((part) => part.replace(/^0+/, "") || "0")
            .join(".");
        }
        path = preferences.rioPath;
      }
      sendMainMessage("start", {
        address: address,
        path: path
      });
      break;

    case "set-focused":
      Array.from(document.getElementsByTagName("button")).forEach((button) => {
        if (message.data) {
          button.classList.remove("blurred");
        } else {
          button.classList.add("blurred");
        }
      });
      break;

    case "show-error":
      // Show loading animation and alert text
      LOADING_ANIMATION.hidden = false;
      loading = true;
      startTime = null;
      ALERT_TEXT.hidden = false;
      PROGRESS_BAR.hidden = true;
      PROGRESS_DETAILS.hidden = true;

      // Remove list items
      while (FILE_LIST_ITEMS.firstChild) {
        FILE_LIST_ITEMS.removeChild(FILE_LIST_ITEMS.firstChild as HTMLElement);
      }

      // Set error text
      console.warn(message.data);
      let friendlyText = "";
<<<<<<< HEAD
      if (message.data === "No such file") {
        friendlyText = "Failed to open log folder at <u>" + preferences?.rioPath + "</u>";
      } else if (message.data === "Timed out while waiting for handshake" || message.data === "Fetch failed") {
=======
      if (message.data === "No files") {
        friendlyText = `No files found in folder <u>${preferences?.rioPath}</u> (check path)`;
      } else if (
        message.data.includes("ENETUNREACH") ||
        message.data.includes("EHOSTDOWN") ||
        message.data.includes("ENOTFOUND") ||
        message.data.toLowerCase().includes("timeout")
      ) {
>>>>>>> 75b01575
        friendlyText = "roboRIO not found at <u>" + address + "</u> (check connection)";
      } else {
        friendlyText = "Unknown error: " + message.data;
      }
      alertIsError = true;
      ALERT_TEXT.innerHTML = friendlyText;
      break;

    case "show-alert":
      // Show alert text (don't change file list/loading animation)
      ALERT_TEXT.hidden = false;
      PROGRESS_BAR.hidden = true;
      PROGRESS_DETAILS.hidden = true;
      startTime = null;
      alertIsError = false;
      ALERT_TEXT.innerHTML = message.data;
      break;

    case "set-progress":
      // Show progress bar
      ALERT_TEXT.hidden = true;
      PROGRESS_BAR.hidden = false;
      PROGRESS_DETAILS.hidden = false;

      alertIsError = false;
      if (message.data === 0) {
        PROGRESS_BAR.value = 0;
        PROGRESS_DETAILS.innerText = "Preparing";
      } else if (message.data === 1) {
        PROGRESS_BAR.value = 1;
        PROGRESS_DETAILS.innerText = "Finished";
      } else {
        let currentSize: number = message.data.current;
        let totalSize: number = message.data.total;
        if (startTime === null) startTime = new Date().getTime() / 1000;

        let detailsText =
          Math.floor(currentSize / 1e6).toString() + "MB / " + Math.floor(totalSize / 1e6).toString() + "MB";
        if (new Date().getTime() / 1000 - startTime > 0.5) {
          // Wait to establish speed
          let speed = Math.round((currentSize / (new Date().getTime() / 1000 - startTime) / 1e6) * 8);
          let remainingSeconds = Math.floor(
            ((new Date().getTime() / 1000 - startTime) / currentSize) * (totalSize - currentSize)
          );
          let remainingMinutes = Math.floor(remainingSeconds / 60);
          remainingSeconds -= remainingMinutes * 60;
          detailsText +=
            " (" +
            speed.toString() +
            "Mb/s, " +
            remainingMinutes.toString() +
            "m" +
            zfill(remainingSeconds.toString(), 2) +
            "s)";
        }

        PROGRESS_BAR.value = totalSize === 0 ? 0 : currentSize / totalSize;
        PROGRESS_DETAILS.innerText = detailsText;
      }
      break;

    case "set-list":
      // Hide loading animation and alert text
      LOADING_ANIMATION.hidden = true;
      loading = false;
      if (alertIsError) {
        ALERT_TEXT.hidden = true;
        PROGRESS_BAR.hidden = true;
        PROGRESS_DETAILS.hidden = true;
      }

      // Remove old list items
      while (FILE_LIST_ITEMS.firstChild) {
        FILE_LIST_ITEMS.removeChild(FILE_LIST_ITEMS.firstChild);
      }

      // Get and sort filenames
      let fileData: { name: string; size: number }[] = message.data;
      let isRandomized = (name: string): boolean =>
        name.includes("TBD") || // WPILib DataLogManager
        ((name.startsWith("Log_") || name.startsWith("akit_")) && !name.includes("-")); // AdvantageKit
      fileData.sort((a, b) => {
        let aRandomized = isRandomized(a.name);
        let bRandomized = isRandomized(b.name);
        if (aRandomized && !bRandomized) {
          return 1;
        } else if (!aRandomized && bRandomized) {
          return -1;
        } else {
          return -a.name.localeCompare(b.name);
        }
      });

      // Add new list items
      filenames = fileData.map((file) => file.name);
      fileData.forEach((file, index) => {
        let item = document.createElement("div");
        FILE_LIST_ITEMS.appendChild(item);
        item.classList.add("file-item");

        if (selectedFiles.includes(file.name)) {
          item.classList.add("selected");
        }
        item.addEventListener("click", (event) => {
          if (event.shiftKey && lastClickedIndex !== null) {
            // Update a range of items
            let range = [Math.min(index, lastClickedIndex), Math.max(index, lastClickedIndex)];
            for (let i = range[0]; i < range[1] + 1; i++) {
              if (lastClickedSelect && !selectedFiles.includes(filenames[i])) {
                selectedFiles.push(filenames[i]);
                FILE_LIST_ITEMS.children[i].classList.add("selected");
              }
              if (!lastClickedSelect && selectedFiles.includes(filenames[i])) {
                selectedFiles.splice(selectedFiles.indexOf(filenames[i]), 1);
                FILE_LIST_ITEMS.children[i].classList.remove("selected");
              }
            }
          } else if (selectedFiles.includes(file.name)) {
            // Deselect item
            selectedFiles.splice(selectedFiles.indexOf(file.name), 1);
            item.classList.remove("selected");
            lastClickedIndex = index;
            lastClickedSelect = false;
          } else {
            // Select item
            selectedFiles.push(file.name);
            item.classList.add("selected");
            lastClickedIndex = index;
            lastClickedSelect = true;
          }
        });

        let img = document.createElement("img");
        item.appendChild(img);
        let filenameComponents = file.name.split(".");
        let extension = filenameComponents[filenameComponents.length - 1];
        switch (platform) {
          case "darwin":
            img.src = "../icons/download/" + extension + "-icon-mac.png";
            img.classList.add("mac");
            break;
          case "linux":
          case "win32":
            img.src = "../icons/download/" + extension + "-icon-linuxwin.png";
            break;
          case "lite":
            img.src = "/icons/" + extension + "-icon.png";
            break;
        }
        let filenameSpan = document.createElement("span");
        item.appendChild(filenameSpan);
        filenameSpan.innerText = file.name;
        let sizeSpan = document.createElement("span");
        item.appendChild(sizeSpan);
        sizeSpan.innerText = " (" + (file.size < 1e5 ? "<0.1" : Math.round(file.size / 1e5) / 10) + " MB)";
      });

      updateFiller();
      break;

    default:
      console.warn("Unknown message from main process", message);
      break;
  }
}

/** Add/remove filler rows (zebra striping). */
function updateFiller() {
  if (loading) return;
  let itemCount = Array.from(FILE_LIST_ITEMS.children).filter((x) => x.childElementCount !== 0).length;
  let targetFillerCount = Math.ceil(
    (FILE_LIST.getBoundingClientRect().height - BOTTOM_FILLER_MARGIN_PX - itemCount * FILE_ITEM_HEIGHT_PX) /
      FILE_ITEM_HEIGHT_PX
  );
  if (targetFillerCount < 0) targetFillerCount = 0;

  // Update rows
  let getCurrentFillerCount = () => {
    return Array.from(FILE_LIST_ITEMS.children).filter((x) => x.childElementCount === 0).length;
  };
  while (getCurrentFillerCount() > targetFillerCount) {
    FILE_LIST_ITEMS.removeChild(FILE_LIST_ITEMS.lastElementChild as HTMLElement);
  }
  while (getCurrentFillerCount() < targetFillerCount) {
    let item = document.createElement("div");
    FILE_LIST_ITEMS.appendChild(item);
    item.classList.add("file-item");
  }

  // Disable scroll when using filler
  FILE_LIST.style.overflow = targetFillerCount > 0 ? "hidden" : "auto";
}

/** Starts the download process for the selected files. */
function save() {
  if (selectedFiles.length === 0) {
    alert("Please select a log to download.");
  } else {
    sendMainMessage("save", selectedFiles);
  }
}

// Bind events
window.addEventListener("resize", updateFiller);
EXIT_BUTTON.addEventListener("click", () => {
  sendMainMessage("close");
});
DOWNLOAD_BUTTON.addEventListener("click", save);
window.addEventListener("keydown", (event) => {
  if (event.code === "Enter") {
    save();
  } else if (
    DISTRIBUTION !== Distribution.Lite &&
    event.key === "a" &&
    (platform === "darwin" ? event.metaKey : event.ctrlKey)
  ) {
    if (filenames.length === selectedFiles.length) {
      // Deselect all
      selectedFiles = [];
      Array.from(FILE_LIST_ITEMS.children).forEach((row) => {
        row.classList.remove("selected");
      });
    } else {
      // Select all
      selectedFiles = [...filenames];
      Array.from(FILE_LIST_ITEMS.children).forEach((row, index) => {
        if (index < filenames.length) {
          row.classList.add("selected");
        }
      });
    }
  }
});
window.addEventListener("load", () => {
  if (DISTRIBUTION === Distribution.Lite) {
    (DOWNLOAD_BUTTON.children[0] as HTMLElement).hidden = true;
    (DOWNLOAD_BUTTON.children[1] as HTMLElement).hidden = false;
  }
});<|MERGE_RESOLUTION|>--- conflicted
+++ resolved
@@ -1,6 +1,3 @@
-<<<<<<< HEAD
-import { DISTRIBUTION, Distribution } from "./shared/buildConstants";
-=======
 // Copyright (c) 2021-2025 Littleton Robotics
 // http://github.com/Mechanical-Advantage
 //
@@ -8,7 +5,7 @@
 // license that can be found in the LICENSE file
 // at the root directory of this project.
 
->>>>>>> 75b01575
+import { DISTRIBUTION, Distribution } from "./shared/buildConstants";
 import { USB_ADDRESS } from "./shared/IPAddresses";
 import NamedMessage from "./shared/NamedMessage";
 import Preferences from "./shared/Preferences";
@@ -109,20 +106,17 @@
       // Set error text
       console.warn(message.data);
       let friendlyText = "";
-<<<<<<< HEAD
       if (message.data === "No such file") {
-        friendlyText = "Failed to open log folder at <u>" + preferences?.rioPath + "</u>";
-      } else if (message.data === "Timed out while waiting for handshake" || message.data === "Fetch failed") {
-=======
-      if (message.data === "No files") {
+        friendlyText = `Failed to open log folder at <u>${preferences?.rioPath}</u>`;
+      } else if (message.data === "No files") {
         friendlyText = `No files found in folder <u>${preferences?.rioPath}</u> (check path)`;
       } else if (
         message.data.includes("ENETUNREACH") ||
         message.data.includes("EHOSTDOWN") ||
         message.data.includes("ENOTFOUND") ||
-        message.data.toLowerCase().includes("timeout")
+        message.data.toLowerCase().includes("timeout") ||
+        message.data === "Fetch failed"
       ) {
->>>>>>> 75b01575
         friendlyText = "roboRIO not found at <u>" + address + "</u> (check connection)";
       } else {
         friendlyText = "Unknown error: " + message.data;
