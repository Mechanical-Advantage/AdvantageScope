--- conflicted
+++ resolved
@@ -263,7 +263,6 @@
               });
             }, 5000);
           }
-<<<<<<< HEAD
           if (!this.configurableMode) {
             // Subscribe with low periodic rate, then resubscribe after topics are received
             if (this.subscriptionId !== null) {
@@ -285,8 +284,6 @@
               );
             }, 1000);
           }
-=======
->>>>>>> 020f631b
         },
         () => {
           // Disconnected
