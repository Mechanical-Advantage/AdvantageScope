<<<<<<< HEAD
import ButtonRect from "../shared/ButtonRect";
=======
// Copyright (c) 2021-2025 Littleton Robotics
// http://github.com/Mechanical-Advantage
//
// Use of this source code is governed by a BSD
// license that can be found in the LICENSE file
// at the root directory of this project.

>>>>>>> 75b01575
import { ensureThemeContrast } from "../shared/Colors";
import {
  SourceListConfig,
  SourceListItemState,
  SourceListOptionValueConfig,
  SourceListState,
  SourceListTypeConfig,
  SourceListTypeMemoryEntry
} from "../shared/SourceListConfig";
import {
  grabChassisSpeeds,
  grabPosesAuto,
  grabSwerveStates,
  rotation3dTo2d,
  rotation3dToRPY
} from "../shared/geometry";
import { getLogValueText, getMechanismState, getOrDefault } from "../shared/log/LogUtil";
import LoggableType from "../shared/log/LoggableType";
import { convert } from "../shared/units";
import { createUUID, jsonCopy } from "../shared/util";

export default class SourceList {
  private DRAG_THRESHOLD_PX = 5;

  static typePromptCallbacks: { [key: string]: (state: SourceListItemState) => void } = {};
  static clearPromptCallbacks: { [key: string]: () => void } = {};

  private UUID = createUUID();
  private ITEM_TEMPLATE = document.getElementById("sourceListItemTemplate")?.firstElementChild as HTMLElement;
  private ROOT: HTMLElement;
  private TITLE: HTMLElement;
  private EDIT_BUTTON: HTMLButtonElement;
  private CLEAR_BUTTON: HTMLButtonElement;
  private HELP_BUTTON: HTMLButtonElement;
  private LIST: HTMLElement;
  private HAND_ICON: HTMLImageElement;
  private DRAG_HIGHLIGHT: HTMLElement;
  private DRAG_ITEM = document.getElementById("dragItem") as HTMLElement;

  private stopped = false;
  private config: SourceListConfig;
  private configStr: string;
  private state: SourceListState = [];
  private independentAllowedTypes: Set<string> = new Set(); // Types that are not only children
  private parentKeys: Map<string, string> = new Map(); // Map type key to parent key
  private supplementalStateSuppliers: (() => SourceListState)[];
  private getNumberPreview: ((key: string, time: number) => number | null) | undefined;
  private mouseDownInfo: [number, number] | null = null;

  private refreshLastFields: Set<string> = new Set();
  private refreshLastStructTypes: { [key: string]: string | null } = {};

  /**
   * Creates a new source list controller
   *
   * @param root The top-level HTML element of the source list
   * @param config The configuration used for controlling the source list
   * @param supplementalStateSuppliers Suppliers of additional states from other source lists, used when running auto advance logic
   */
  constructor(
    root: HTMLElement,
    config: SourceListConfig,
    supplementalStateSuppliers: (() => SourceListState)[],
    editButtonCallback?: (rect: ButtonRect) => void,
    getNumberPreview?: (key: string, time: number) => number | null
  ) {
    this.config = jsonCopy(config);
    this.configStr = JSON.stringify(config);
    this.supplementalStateSuppliers = supplementalStateSuppliers;
    this.getNumberPreview = getNumberPreview;
    this.ROOT = root;
    this.ROOT.classList.add("source-list");

    this.TITLE = document.createElement("div");
    this.ROOT.appendChild(this.TITLE);
    this.TITLE.classList.add("title");
    this.TITLE.innerText = config.title;
    this.TITLE.style.left = editButtonCallback === undefined ? "55px" : "30px";
    this.TITLE.style.right = editButtonCallback === undefined ? "55px" : "30px";

    this.EDIT_BUTTON = document.createElement("button");
    this.ROOT.appendChild(this.EDIT_BUTTON);
    this.EDIT_BUTTON.classList.add("edit");
    let editIcon = document.createElement("img");
    this.EDIT_BUTTON.appendChild(editIcon);
    editIcon.src = "symbols/ellipsis.svg";
    this.EDIT_BUTTON.hidden = editButtonCallback === undefined;

    this.CLEAR_BUTTON = document.createElement("button");
    this.ROOT.appendChild(this.CLEAR_BUTTON);
    this.CLEAR_BUTTON.classList.add("clear");
    let clearButton = document.createElement("img");
    this.CLEAR_BUTTON.appendChild(clearButton);
    clearButton.src = "symbols/trash.fill.svg";
    this.CLEAR_BUTTON.hidden = editButtonCallback !== undefined;

    this.HELP_BUTTON = document.createElement("button");
    this.ROOT.appendChild(this.HELP_BUTTON);
    this.HELP_BUTTON.classList.add("help");
    let helpIcon = document.createElement("img");
    this.HELP_BUTTON.appendChild(helpIcon);
    helpIcon.src = "symbols/questionmark.circle.svg";
    this.HELP_BUTTON.hidden = editButtonCallback !== undefined;

    this.LIST = document.createElement("div");
    this.ROOT.appendChild(this.LIST);
    this.LIST.classList.add("list");

    this.HAND_ICON = document.createElement("img");
    this.ROOT.appendChild(this.HAND_ICON);
    this.HAND_ICON.classList.add("hand-icon");
    this.HAND_ICON.src = "symbols/rectangle.and.hand.point.up.left.filled.svg";
    this.updateHandIcon();

    this.DRAG_HIGHLIGHT = document.createElement("div");
    this.ROOT.appendChild(this.DRAG_HIGHLIGHT);
    this.DRAG_HIGHLIGHT.classList.add("drag-highlight");
    this.DRAG_HIGHLIGHT.hidden = true;

    // Summarize config
    this.config.types.forEach((typeConfig) => {
      if (typeConfig.childOf === undefined) {
        typeConfig.sourceTypes.forEach((source) => {
          this.independentAllowedTypes.add(source);
        });
      }
      if (typeConfig.parentKey !== undefined) {
        this.parentKeys.set(typeConfig.key, typeConfig.parentKey);
      }
    });

    // Edit button
    this.EDIT_BUTTON.addEventListener("click", () => {
      let rect = this.EDIT_BUTTON.getBoundingClientRect();
      if (editButtonCallback !== undefined) {
        editButtonCallback({
          x: rect.x,
          y: rect.y,
          width: rect.width,
          height: rect.height
        });
      }
    });
    this.CLEAR_BUTTON.addEventListener("click", () => {
      let rect = this.CLEAR_BUTTON.getBoundingClientRect();
      window.sendMainMessage("source-list-clear-prompt", {
        uuid: this.UUID,
        rect: {
          x: rect.x,
          y: rect.y,
          width: rect.width,
          height: rect.height
        }
      });
      SourceList.clearPromptCallbacks[this.UUID] = () => {
        delete SourceList.clearPromptCallbacks[this.UUID];
        this.clear();
      };
    });
    this.HELP_BUTTON.addEventListener("click", () => {
      window.sendMainMessage("source-list-help", this.config);
    });

    // Incoming drag handling
    window.addEventListener("drag-update", (event) => {
      let dragData = (event as CustomEvent).detail;
      if ("sourceListUUID" in dragData.data) {
        this.handleItemDrag(dragData);
      } else if ("fields" in dragData.data) {
        this.handleFieldDrag(dragData);
      }
    });

    // Entry dragging support
    this.LIST.addEventListener("mousedown", (event) => {
      this.mouseDownInfo = [event.clientX, event.clientY];
    });
    this.LIST.addEventListener("mouseup", () => {
      this.mouseDownInfo = null;
    });
    this.LIST.addEventListener("mousemove", (event) => {
      // Start drag
      if (
        this.mouseDownInfo !== null &&
        (Math.abs(event.clientX - this.mouseDownInfo[0]) >= this.DRAG_THRESHOLD_PX ||
          Math.abs(event.clientY - this.mouseDownInfo[1]) >= this.DRAG_THRESHOLD_PX)
      ) {
        // Find item
        let index = -1;
        Array.from(this.LIST.children).forEach((element, i) => {
          let rect = element.getBoundingClientRect();
          if (
            this.mouseDownInfo![0] >= rect.left &&
            this.mouseDownInfo![0] <= rect.right &&
            this.mouseDownInfo![1] >= rect.top &&
            this.mouseDownInfo![1] <= rect.bottom
          ) {
            index = i;
          }
        });
        this.mouseDownInfo = null;
        if (index === -1) return;

        // Update drag item
        while (this.DRAG_ITEM.firstChild) {
          this.DRAG_ITEM.removeChild(this.DRAG_ITEM.firstChild);
        }
        let element = this.LIST.children[index];
        let dragContainer = document.createElement("div");
        dragContainer.style.position = "absolute";
        dragContainer.style.width = element.clientWidth.toString() + "px";
        dragContainer.style.height = "30px";
        dragContainer.style.left = "0px";
        dragContainer.style.top = "0px";
        dragContainer.style.pointerEvents = "none";
        dragContainer.style.margin = "none";
        dragContainer.style.padding = "none";
        dragContainer.classList.add("source-list");
        let elementClone = element.cloneNode(true) as HTMLElement;
        {
          // Apply icon color
          Array.from(elementClone.getElementsByTagName("object")).forEach((objElement) => {
            const color = objElement.getAttribute("type-color");
            objElement.addEventListener("load", () => {
              if (color !== null && objElement.contentDocument !== null) {
                let svgs = objElement.contentDocument.getElementsByTagName("svg");
                if (svgs.length > 0) {
                  svgs[0].style.color = color;
                }
              }
            });
          });
        }
        dragContainer.appendChild(elementClone);
        this.DRAG_ITEM.appendChild(dragContainer);

        // Start drag
        let itemRect = element.getBoundingClientRect();
        window.startDrag(event.clientX, event.clientY, event.clientX - itemRect.left, event.clientY - itemRect.top, {
          sourceListUUID: this.UUID,
          sourceListConfigStr: this.configStr,
          sourceListIndex: index,
          sourceListIsChild: this.isChild(index),
          sourceListElement: this.LIST,
          sourceListState: this.state
        });
      }
    });

    // Periodic method
    let lastIsDark: boolean | null = null;
    let periodic = () => {
      if (this.stopped) return;

      // Update items when theme changes (some icon colors will change)
      let isDark = window.matchMedia("(prefers-color-scheme: dark)").matches;
      if (isDark !== lastIsDark) {
        lastIsDark = isDark;
        this.updateAllItems();
      }

      // Update value previews
      this.updateAllPreviews();

      window.requestAnimationFrame(periodic);
    };
    window.requestAnimationFrame(periodic);
  }

  setTitle(title: string): void {
    this.TITLE.innerText = title;
  }

  /**
   * Returns the set of item states displayed by the source list.
   * @param onlyDisplayedFields Whether to only include fields that should be rendered
   */
  getState(onlyDisplayedFields = false): SourceListState {
    if (onlyDisplayedFields) {
      let availableFields: boolean[] = [];
      let parentAvailable = false;
      this.state.forEach((item) => {
        let available = this.isFieldAvailable(item);
        let typeConfig = this.config.types.find((typeConfig) => typeConfig.key === item.type);

        if (typeConfig?.parentKey !== undefined) {
          parentAvailable = available;
        }
        if (typeConfig?.childOf !== undefined && parentAvailable !== null) {
          availableFields.push(available && parentAvailable);
        } else {
          availableFields.push(available);
        }
      });
      return this.state.filter((item, index) => item.visible && availableFields[index]);
    } else {
      return this.state;
    }
  }

  setState(state: SourceListState) {
    this.clear();
    state.forEach((itemState) => {
      this.addListItem(itemState);
    });
  }

  getActiveFields(): string[] {
    return this.state.map((item) => item.logKey);
  }

  stop() {
    this.stopped = true;
  }

  /** Removes all items in the source list. */
  clear() {
    this.state = [];
    while (this.LIST.firstChild) {
      this.LIST.removeChild(this.LIST.firstChild);
    }
    this.updateHandIcon();
  }

  /** Call when a new set of log fields may be available. */
  refresh() {
    let displayedFields = this.state.map((item) => item.logKey);
    let currentFields = new Set(window.log.getFieldKeys().filter((field) => displayedFields.includes(field)));
    let structTypes: { [key: string]: string | null } = {};
    currentFields.forEach((field) => {
      structTypes[field] = window.log.getStructuredType(field);
    });

    let shouldUpdate = false;
    currentFields.forEach((field) => {
      if (!this.refreshLastFields.has(field)) {
        // New field was added
        shouldUpdate = true;
      }
    });

    if (!shouldUpdate) {
      this.refreshLastFields.forEach((field) => {
        if (!currentFields.has(field)) {
          // Existing field was removed
          shouldUpdate = true;
        }
      });

      if (!shouldUpdate) {
        Object.entries(structTypes).forEach(([key, type]) => {
          if (this.refreshLastStructTypes[key] !== type) {
            // Struct type changed
            shouldUpdate = true;
          }
        });
      }
    }

    this.refreshLastFields = currentFields;
    this.refreshLastStructTypes = structTypes;
    if (shouldUpdate) {
      this.updateAllItems();
    }
  }

  /**
   * Updates a set of option values and validates that all items are valid.
   */
  setOptionValues(type: string, option: string, values: SourceListOptionValueConfig[]) {
    let typeConfig = this.config.types.find((typeConfig) => typeConfig.key === type);
    if (typeConfig === undefined) return;
    let optionConfig = typeConfig!.options.find((optionConfig) => optionConfig.key === option);
    if (optionConfig === undefined) return;
    optionConfig.values = values;

    // Verify that all items have a valid selection
    let possibleValues = values.map((x) => x.key);
    this.state.forEach((item, index) => {
      if (item.type === type && !possibleValues.includes(item.options[option])) {
        item.options[option] = values[0].key;
        this.updateItem(this.LIST.children[index] as HTMLElement, item);
      }
    });
  }

  private updateHandIcon() {
    let show = this.LIST.childElementCount === 0;
    this.HAND_ICON.style.transition = show ? "opacity 1s ease-in 1s" : "";
    this.HAND_ICON.style.opacity = show ? "0.15" : "0";
  }

  /**
   * Adds a new field to the list, if the type is valid.
   *
   * @param logKey The key for the field to add
   * @param parentIndex The index of the parent item (optional)
   */
  addField(logKey: string, parentIndex?: number) {
    let logType = window.log.getType(logKey);
    let logTypeString = logType === null ? null : LoggableType[logType];
    let structuredType = window.log.getStructuredType(logKey);

    // Get memory entry
    let memory: SourceListTypeMemoryEntry | null = null;
    if (
      this.config.typeMemoryId &&
      this.config.typeMemoryId in window.typeMemory &&
      logKey in window.typeMemory[this.config.typeMemoryId]
    ) {
      memory = window.typeMemory[this.config.typeMemoryId][logKey];
    }

    // Get all possible types
    let stateWithSupplemental = this.state.concat(...this.supplementalStateSuppliers.map((func) => func()));
    let possibleTypes: { typeConfig: SourceListTypeConfig; logType: string; uses: number }[] = [];
    for (let i = 0; i < this.config.types.length; i++) {
      let typeConfig = this.config.types[i];
      if (
        (parentIndex === undefined && typeConfig.childOf !== undefined) || // Not inserting as a child
        (parentIndex !== undefined && typeConfig.childOf !== this.parentKeys.get(this.state[parentIndex!].type)) // Type is not the correct parent
      ) {
        continue;
      }
      let finalType = "";
      if (structuredType !== null && typeConfig.sourceTypes.includes(structuredType)) {
        finalType = structuredType;
      } else if (logTypeString !== null && typeConfig.sourceTypes.includes(logTypeString)) {
        finalType = logTypeString;
      }
      if (finalType.length > 0) {
        possibleTypes.push({
          typeConfig: typeConfig,
          logType: finalType,
          uses: stateWithSupplemental.filter((itemState) => itemState.type === typeConfig.key).length
        });
      }
    }

    // Find best type
    if (possibleTypes.length === 0) return;
    if (this.config.autoAdvance === true) {
      possibleTypes.sort((a, b) => a.uses - b.uses);
    }
    let memoryTypeIndex = possibleTypes.findIndex((type) => memory !== null && type.typeConfig.key === memory.type);
    if (memoryTypeIndex !== -1) {
      let memoryType = possibleTypes.splice(memoryTypeIndex, 1)[0];
      possibleTypes.splice(0, 0, memoryType);
    }
    let bestType = possibleTypes[0];

    // Add to list
    let options: { [key: string]: string } = {};
    bestType.typeConfig.options.forEach((optionConfig) => {
      if (
        memory !== null &&
        optionConfig.key in memory.options &&
        optionConfig.values.map((valueConfig) => valueConfig.key).includes(memory.options[optionConfig.key])
      ) {
        // Select value from type memory
        options[optionConfig.key] = memory.options[optionConfig.key];
      } else if (this.config.autoAdvance !== optionConfig.key) {
        // Select first value
        options[optionConfig.key] = optionConfig.values[0].key;
      } else {
        // Select least used value
        let useCounts: { valueConfig: SourceListOptionValueConfig; uses: number }[] = optionConfig.values.map(
          (valueConfig) => {
            return {
              valueConfig: valueConfig,
              uses: stateWithSupplemental.filter(
                (itemState) =>
                  optionConfig.key in itemState.options && itemState.options[optionConfig.key] === valueConfig.key
              ).length
            };
          }
        );
        useCounts.sort((a, b) => a.uses - b.uses);
        options[optionConfig.key] = useCounts[0].valueConfig.key;
      }
    });
    let state: SourceListItemState = {
      type: bestType.typeConfig.key,
      logKey: logKey,
      logType: bestType.logType,
      visible: true,
      options: options
    };
    if (parentIndex !== undefined) {
      let insertIndex = parentIndex! + 1;
      while (insertIndex < this.state.length && this.isChild(insertIndex)) {
        insertIndex++;
      }
      this.addListItem(state, insertIndex);
    } else {
      this.addListItem(state);
    }
  }

  /** Processes a item drag event, including rearranging fields if necessary. */
  private handleItemDrag(dragData: any) {
    let uuid: string = dragData.data.sourceListUUID;
    let configStr: string = dragData.data.sourceListConfigStr;
    if (configStr !== this.configStr) return;
    let startIndex: number = dragData.data.sourceListIndex;
    let childSource: boolean = dragData.data.sourceListIsChild;
    let sourceElement: HTMLElement = dragData.data.sourceListElement;
    let sourceState: SourceListState = dragData.data.sourceListState;
    let end: boolean = dragData.end;
    let x: number = dragData.x;
    let y: number = dragData.y;

    let rootRect = this.ROOT.getBoundingClientRect();
    if (x < rootRect.left || x > rootRect.right || y < rootRect.top || y > rootRect.bottom) {
      this.DRAG_HIGHLIGHT.hidden = true;
      return;
    }

    let isValidTarget = (targetIndex: number) => {
      if (childSource) {
        if (uuid !== this.UUID) return false;

        let sourceParent = startIndex - 1;
        while (sourceParent >= 0 && this.isChild(sourceParent)) {
          sourceParent--;
        }

        let targetParent = targetIndex - 1;
        while (targetParent >= 0 && this.isChild(targetParent)) {
          targetParent--;
        }

        if (sourceParent !== targetParent) return false;
      } else {
        if (targetIndex < this.LIST.childElementCount && this.isChild(targetIndex)) return false;
      }
      return true;
    };

    let closestDist = Infinity;
    let closestIndex = 0;
    Array.from(this.LIST.children).forEach((element, index) => {
      if (!isValidTarget(index)) return;
      let dist = Math.abs(y - element.getBoundingClientRect().top);
      if (dist < closestDist) {
        closestDist = dist;
        closestIndex = index;
      }
    });
    let lastElement = this.LIST.lastElementChild;
    if (lastElement !== null && isValidTarget(this.LIST.childElementCount)) {
      let dist = Math.abs(y - lastElement.getBoundingClientRect().bottom);
      if (dist < closestDist) {
        closestDist = dist;
        closestIndex = this.LIST.childElementCount;
      }
    }

    if (end) {
      this.DRAG_HIGHLIGHT.hidden = true;
      let endIndex = closestIndex;
      let itemCount = 0;
      let i = startIndex;
      if (childSource) {
        itemCount = 1;
      } else {
        while (true) {
          itemCount++;
          if (i + itemCount >= this.state.length || !this.isChild(i + itemCount)) break;
        }
      }

      // Rearrange items
      for (let i = 0; i < itemCount; i++) {
        let state = sourceState[startIndex];
        if (uuid !== this.UUID) {
          sourceElement.removeChild(sourceElement.children[startIndex]);
          sourceState.splice(startIndex, 1);
          this.addListItem(state, endIndex);
          endIndex++;
        } else if (endIndex < startIndex) {
          this.LIST.removeChild(this.LIST.children[startIndex]);
          this.state.splice(startIndex, 1);
          this.addListItem(state, endIndex);
          startIndex++;
          endIndex++;
        } else if (endIndex > startIndex) {
          this.LIST.removeChild(this.LIST.children[startIndex]);
          this.state.splice(startIndex, 1);
          this.addListItem(state, endIndex - 1);
        }
      }
    } else {
      this.DRAG_HIGHLIGHT.hidden = false;
      let highlightY = 0;
      if (this.LIST.childElementCount === 0) {
        highlightY = this.LIST.getBoundingClientRect().top;
      } else if (closestIndex < this.LIST.childElementCount) {
        highlightY = this.LIST.children[closestIndex].getBoundingClientRect().top;
      } else {
        highlightY = this.LIST.children[this.LIST.childElementCount - 1].getBoundingClientRect().bottom;
      }
      highlightY -= this.ROOT.getBoundingClientRect().top;
      highlightY -= 6;
      this.DRAG_HIGHLIGHT.style.left = "0%";
      this.DRAG_HIGHLIGHT.style.top = highlightY.toString() + "px";
      this.DRAG_HIGHLIGHT.style.width = "100%";
      this.DRAG_HIGHLIGHT.style.height = "12px";
    }
  }

  /** Processes a field drag event, including adding a field if necessary. */
  private handleFieldDrag(dragData: any) {
    let end = dragData.end;
    let x = dragData.x;
    let y = dragData.y;
    let draggedFields: string[];
    if (this.config.allowChildrenFromDrag) {
      draggedFields = dragData.data.fields.concat(dragData.data.children);
    } else {
      draggedFields = dragData.data.fields;
    }

    // Exit if out of range
    let listRect = this.ROOT.getBoundingClientRect();
    if (
      listRect.width === 0 ||
      listRect.height === 0 ||
      x < listRect.left ||
      x > listRect.right ||
      y < listRect.top ||
      y > listRect.bottom
    ) {
      this.DRAG_HIGHLIGHT.hidden = true;
      Array.from(this.LIST.children).forEach((element) => {
        element.classList.remove("parent-highlight");
      });
      return;
    }

    // Check pixel ranges
    let parentIndex: number | null = null;
    for (let i = 0; i < this.LIST.childElementCount; i++) {
      let itemRect = this.LIST.children[i].getBoundingClientRect();
      let withinItem = x > itemRect.left && x < itemRect.right && y > itemRect.top && y < itemRect.bottom;
      if (withinItem && this.parentKeys.has(this.state[i].type)) {
        parentIndex = i;
      }
    }

    // Check type validity
    let isTypeValid = (sourceTypes: Set<string>): boolean => {
      return draggedFields.some((field) => {
        let logType = window.log.getType(field);
        let logTypeString = logType === null ? null : LoggableType[logType];
        let structuredType = window.log.getStructuredType(field);
        return (
          (logTypeString !== null && sourceTypes.has(logTypeString)) ||
          (structuredType !== null && sourceTypes.has(structuredType))
        );
      });
    };
    let isTypeValidAsChild = (parentType: string): boolean => {
      let parentKey = this.parentKeys.get(parentType);
      if (parentKey === undefined) return false;
      let childAllowedTypes: Set<string> = new Set();
      this.config.types.forEach((typeConfig) => {
        if (typeConfig.childOf === parentKey) {
          typeConfig.sourceTypes.forEach((type) => childAllowedTypes.add(type));
        }
      });
      return isTypeValid(childAllowedTypes);
    };
    let typeValidAsRoot = isTypeValid(this.independentAllowedTypes);
    let typeValidAsChild = false;
    if (parentIndex !== null) {
      typeValidAsChild = isTypeValidAsChild(this.state[parentIndex!].type);
    }

    // Apply parent highlights
    for (let i = 0; i < this.state.length; i++) {
      if (isTypeValidAsChild(this.state[i].type)) {
        this.LIST.children[i].classList.add("parent-highlight");
      }
    }

    // Add fields and update highlight
    if (end) {
      this.DRAG_HIGHLIGHT.hidden = true;
      if (!typeValidAsChild) parentIndex = null;
      if (parentIndex !== null || typeValidAsRoot) {
        draggedFields.forEach((field) => {
          this.addField(field, parentIndex === null ? undefined : parentIndex);
        });
      }
      Array.from(this.LIST.children).forEach((element) => {
        element.classList.remove("parent-highlight");
      });
    } else if (typeValidAsChild && parentIndex !== null) {
      let top = Math.max(this.LIST.children[parentIndex!].getBoundingClientRect().top - listRect.top, 0);
      let bottom = Math.min(
        this.LIST.children[parentIndex!].getBoundingClientRect().bottom - listRect.top,
        listRect.height
      );
      this.DRAG_HIGHLIGHT.style.left = "0%";
      this.DRAG_HIGHLIGHT.style.top = top.toString() + "px";
      this.DRAG_HIGHLIGHT.style.width = "100%";
      this.DRAG_HIGHLIGHT.style.height = (bottom - top).toString() + "px";
      this.DRAG_HIGHLIGHT.hidden = false;
    } else if (typeValidAsRoot) {
      this.DRAG_HIGHLIGHT.style.left = "0%";
      this.DRAG_HIGHLIGHT.style.top = "0%";
      this.DRAG_HIGHLIGHT.style.width = "100%";
      this.DRAG_HIGHLIGHT.style.height = "100%";
      this.DRAG_HIGHLIGHT.hidden = false;
    } else {
      this.DRAG_HIGHLIGHT.hidden = true;
      Array.from(this.LIST.children).forEach((element) => {
        element.classList.remove("parent-highlight");
      });
    }
  }

  /** Update all items to match the current state. */
  private updateAllItems() {
    let count = Math.min(this.state.length, this.LIST.childElementCount);
    for (let i = 0; i < count; i++) {
      this.updateItem(this.LIST.children[i] as HTMLElement, this.state[i]);
    }
  }

  /** Update the preview values of all items. */
  private updateAllPreviews() {
    let count = Math.min(this.state.length, this.LIST.childElementCount);
    for (let i = 0; i < count; i++) {
      this.updatePreview(this.LIST.children[i] as HTMLElement, this.state[i]);
    }
  }

  /** Make a list item element and inserts it into the list. */
  private addListItem(state: SourceListItemState, insertIndex?: number) {
    let item = this.ITEM_TEMPLATE.cloneNode(true) as HTMLElement;
    if (insertIndex === undefined) {
      this.LIST.appendChild(item);
      this.state.push(state);
    } else {
      this.LIST.insertBefore(item, this.LIST.children[insertIndex!]);
      this.state.splice(insertIndex, 0, state);
    }
    this.updateItem(item, state);
    this.updateHandIcon();

    // Check if child type
    let typeConfig = this.config.types.find((typeConfig) => typeConfig.key === state.type);
    let isChild = typeConfig !== undefined && typeConfig.childOf !== undefined;

    // Type controls
    let typeButton = item.getElementsByClassName("type")[0] as HTMLButtonElement;
    let typeNameElement = item.getElementsByClassName("type-name")[0] as HTMLElement;
    let promptType = (rect: ButtonRect) => {
      let index = Array.from(this.LIST.children).indexOf(item);
      window.sendMainMessage("source-list-type-prompt", {
        uuid: this.UUID,
        config: this.config,
        state: this.state[index],
        rect: rect
      });
      let originalType = this.state[index].type;
      SourceList.typePromptCallbacks[this.UUID] = (newState) => {
        delete SourceList.typePromptCallbacks[this.UUID];
        let index = Array.from(this.LIST.children).indexOf(item);
        this.state[index] = newState;
        this.updateItem(item, newState);

        if (!isChild) {
          let originalParentKey = this.config.types.find((typeConfig) => typeConfig.key === originalType)?.parentKey;
          let newParentKey = this.config.types.find((typeConfig) => typeConfig.key === newState.type)?.parentKey;
          if (originalParentKey !== newParentKey) {
            // Changed parent key, remove children
            index++;
            if (!this.isChild(index)) return;
            let childCount = 0;
            while (index + childCount < this.state.length) {
              childCount++;
              if (!this.isChild(index + childCount)) break;
            }
            this.state.splice(index, childCount);
            for (let i = 0; i < childCount; i++) {
              this.LIST.removeChild(this.LIST.children[index]);
              this.updateHandIcon();
            }
          }
        }
      };
    };
    typeButton.addEventListener("click", () => {
      let rect = typeButton.getBoundingClientRect();
      promptType({
        x: rect.x,
        y: rect.y,
        width: rect.width,
        height: rect.height
      });
    });
    item.addEventListener("contextmenu", (event) => {
      this.mouseDownInfo = null; // Prevent dragging
      promptType({
        x: event.clientX,
        y: event.clientY,
        width: 0,
        height: 0
      });
    });

    // Warning button
    let warningButton = item.getElementsByClassName("warning")[0] as HTMLButtonElement;
    let enableWarning = typeConfig?.numberArrayDeprecated === true;
    warningButton.hidden = !enableWarning;
    let keyContainer = item.getElementsByClassName("key-container")[0] as HTMLElement;
    keyContainer.style.setProperty("--has-warning", enableWarning ? "1" : "0");
    warningButton.addEventListener("click", () => {
      window.sendMainMessage("numeric-array-deprecation-warning", { force: true });
    });
    if (enableWarning) {
      window.sendMainMessage("numeric-array-deprecation-warning", { force: false });
    }

    // Hide button
    let hideButton = item.getElementsByClassName("hide")[0] as HTMLButtonElement;
    let toggleHidden = () => {
      let index = Array.from(this.LIST.children).indexOf(item);
      let newVisible = !this.state[index].visible;
      this.state[index].visible = newVisible;
      this.updateItem(item, this.state[index]);
      if (!isChild) {
        while (index < this.state.length) {
          index++;
          if (!this.isChild(index)) break;
          this.state[index].visible = newVisible;
          this.updateItem(this.LIST.children[index] as HTMLElement, this.state[index]);
        }
      }
    };
    hideButton.addEventListener("click", (event) => {
      event.preventDefault();
      toggleHidden();
    });
    let lastClick = 0;
    [typeNameElement, keyContainer].forEach((element) =>
      element.addEventListener("click", () => {
        let now = new Date().getTime();
        if (now - lastClick < 400) {
          toggleHidden();
          lastClick = 0;
        } else {
          lastClick = now;
        }
      })
    );

    // Child formatting
    if (isChild) {
      item.classList.add("child");
    }

    // Remove button
    let removeButton = item.getElementsByClassName("remove")[0] as HTMLButtonElement;
    removeButton.addEventListener("click", () => {
      let index = Array.from(this.LIST.children).indexOf(item);
      let removeCount = 0;
      while (index + removeCount < this.state.length) {
        removeCount++;
        if (isChild || !this.isChild(index + removeCount)) break;
      }
      this.state.splice(index, removeCount);
      for (let i = 0; i < removeCount; i++) {
        this.LIST.removeChild(this.LIST.children[index]);
      }
      this.updateHandIcon();
    });
    return item;
  }

  /**
   * Updates a list item to match the item state.
   *
   * @param item The HTML element to update
   * @param state The desired display state
   */
  private updateItem(item: HTMLElement, state: SourceListItemState) {
    let typeConfig = this.config.types.find((typeConfig) => typeConfig.key === state.type);
    if (typeConfig === undefined) throw 'Unknown type "' + state.type + '"';

    // Update type icon
    let typeIconVisible = item.getElementsByTagName("object")[0] as HTMLObjectElement;
    let typeIconHidden = item.getElementsByTagName("object")[1] as HTMLObjectElement;
    if (typeIconVisible.classList.contains("hidden")) {
      let temp = typeIconVisible;
      typeIconVisible = typeIconHidden;
      typeIconHidden = temp;
    }
    let color: string;
    const isDark = window.matchMedia("(prefers-color-scheme: dark)").matches;
    if (typeConfig.color.startsWith("#")) {
      if (isDark && typeConfig.darkColor !== undefined) {
        color = typeConfig.darkColor;
      } else {
        color = typeConfig.color;
      }
    } else if (state.options[typeConfig.color].startsWith("#")) {
      color = state.options[typeConfig.color];
    } else {
      if (isDark) {
        color = "#ffffff";
      } else {
        color = "#000000";
      }
    }
    color = ensureThemeContrast(color);
    let dataPath = "symbols/sourceList/" + typeConfig.symbol + ".svg";
    if (dataPath !== typeIconVisible.getAttribute("data")) {
      // Load new image on hidden icon
      typeIconHidden.data = dataPath;
      typeIconHidden.addEventListener("load", () => {
        if (typeIconHidden.contentDocument) {
          typeIconHidden.contentDocument.getElementsByTagName("svg")[0].style.color = color;
          typeIconHidden.setAttribute("type-color", color);

          typeIconHidden.classList.remove("hidden");
          typeIconVisible.classList.add("hidden");
        }
      });
    } else if (typeIconVisible.contentDocument !== null) {
      // Replace color on visible icon
      let svgs = typeIconVisible.contentDocument.getElementsByTagName("svg");
      if (svgs.length > 0) {
        svgs[0].style.color = color;
      }
      typeIconVisible.setAttribute("type-color", color);
    }

    // Update type name
    let typeNameComponents: string[] = [];
    if (typeConfig.showInTypeName) {
      typeNameComponents.push(typeConfig.display);
    }
    typeConfig.options.forEach((optionConfig) => {
      if (optionConfig.showInTypeName) {
        let valueKey = state.options[optionConfig.key];
        let valueConfig = optionConfig.values.find((value) => value.key === valueKey);
        if (valueConfig === undefined) return;
        typeNameComponents.push(valueConfig.display);
      }
    });
    let typeNameElement = item.getElementsByClassName("type-name")[0] as HTMLElement;
    typeNameElement.innerText = typeNameComponents.join("/") + (typeNameComponents.length > 0 ? ":" : "");

    // Update log key
    let keyContainer = item.getElementsByClassName("key-container")[0] as HTMLElement;
    let keySpan = keyContainer.firstElementChild as HTMLElement;
    keySpan.innerText = state.logKey;
    keySpan.style.textDecoration = this.isFieldAvailable(state) ? "" : "line-through";
    keyContainer.title = state.logKey;

    // Update type width, cloning to a new node in case the controls aren't visible
    let mockTypeName = typeNameElement.cloneNode(true) as HTMLElement;
    let mockSourceContainer = document.createElement("div");
    mockSourceContainer.classList.add("source-list");
    mockSourceContainer.appendChild(mockTypeName);
    document.body.appendChild(mockSourceContainer);
    let typeNameWidth = mockTypeName.clientWidth;
    if (typeNameWidth > 0) typeNameWidth += 3; //Add extra margin after colon
    document.body.removeChild(mockSourceContainer);
    keyContainer.style.setProperty("--type-width", typeNameWidth.toString() + "px");

    // Update hide button
    let hideButton = item.getElementsByClassName("hide")[0] as HTMLButtonElement;
    let hideIcon = hideButton.firstElementChild as HTMLImageElement;
    hideIcon.src = "symbols/" + (state.visible ? "eye.svg" : "eye.slash.svg");
    if (state.visible) {
      item.classList.remove("hidden");
    } else {
      item.classList.add("hidden");
    }

    // Save to memory
    if (this.config.typeMemoryId !== undefined) {
      if (!(this.config.typeMemoryId in window.typeMemory)) {
        window.typeMemory[this.config.typeMemoryId] = {};
      }
      window.typeMemory[this.config.typeMemoryId][state.logKey] = { type: state.type, options: state.options };
    }
  }

  private isChild(index: number) {
    if (index < 0 || index >= this.state.length) return false;
    let typeConfig = this.config.types.find((typeConfig) => typeConfig.key === this.state[index].type);
    return typeConfig !== undefined && typeConfig.childOf !== undefined;
  }

  private isFieldAvailable(item: SourceListItemState): boolean {
    let fieldType = window.log.getType(item.logKey);
    let fieldStructuredType = window.log.getStructuredType(item.logKey);
    return (fieldType !== null && LoggableType[fieldType] === item.logType) || fieldStructuredType === item.logType;
  }

  /**
   * Updates the preview value of an item.
   *
   * @param item The HTML element to update
   * @param state The associated item state
   */
  private updatePreview(item: HTMLElement, state: SourceListItemState) {
    let time = window.selection.getRenderTime();
    let valueSymbol = item.getElementsByClassName("value-symbol")[0] as HTMLElement;
    let valueText = item.getElementsByClassName("value")[0] as HTMLElement;
    let typeConfig = this.config.types.find((typeConfig) => typeConfig.key === state.type);

    // Get text
    let text: string | null = null;
    if (this.isFieldAvailable(state) && time !== null) {
      let logType = window.log.getType(state.logKey);
      let structuredType = window.log.getStructuredType(state.logKey);
      if (logType !== null) {
        let value: any = null;
        if (logType === LoggableType.Number && this.getNumberPreview !== undefined) {
          value = this.getNumberPreview(state.logKey, time);
        } else if (logType !== LoggableType.Empty) {
          value = getOrDefault(window.log, state.logKey, logType, time, null);
        }
        if (value !== null || logType === LoggableType.Empty) {
          if (typeConfig?.previewType !== undefined) {
            if (typeConfig?.previewType !== null) {
              let numberArrayFormat: "Translation2d" | "Translation3d" | "Pose2d" | "Pose3d" = "Pose3d";
              let numberArrayUnits: "radians" | "degrees" = "radians";
              if ("format" in state.options) {
                let formatRaw = state.options.format;
                numberArrayFormat =
                  formatRaw === "Pose2d" ||
                  formatRaw === "Pose3d" ||
                  formatRaw === "Translation2d" ||
                  formatRaw === "Translation3d"
                    ? formatRaw
                    : "Pose3d";
              }
              if ("units" in state.options) {
                numberArrayUnits = state.options.units === "degrees" ? "degrees" : "radians";
              }
              let poseStrings: string[] = [];
              if (typeConfig?.previewType === "SwerveModuleState[]") {
                let swerveStates = grabSwerveStates(
                  window.log,
                  state.logKey,
                  state.logType,
                  time,
                  undefined,
                  numberArrayUnits,
                  this.UUID
                );
                swerveStates.forEach((state) => {
                  poseStrings.push(
                    "\u03bd: " +
                      state.speed.toFixed(2) +
                      "m/s, \u03b8: " +
                      convert(state.angle, "radians", "degrees").toFixed(2) +
                      "\u00b0"
                  );
                });
              } else if (typeConfig?.previewType === "ChassisSpeeds") {
                let chassisSpeeds = grabChassisSpeeds(window.log, state.logKey, time, this.UUID);
                poseStrings.push(
                  "\u03bdx: " +
                    chassisSpeeds.vx.toFixed(2) +
                    "m/s, \u03bdy: " +
                    chassisSpeeds.vy.toFixed(2) +
                    "m/s, \u03a9: " +
                    convert(chassisSpeeds.omega, "radians", "degrees").toFixed(2) +
                    "\u00b0/s"
                );
              } else {
                let poses = grabPosesAuto(
                  window.log,
                  state.logKey,
                  state.logType,
                  time,
                  this.UUID,
                  numberArrayFormat,
                  numberArrayUnits
                );
                poseStrings = poses.map((annotatedPose) => {
                  switch (typeConfig?.previewType) {
                    case "Rotation2d": {
                      return (
                        convert(rotation3dTo2d(annotatedPose.pose.rotation), "radians", "degrees").toFixed(2) + "\u00b0"
                      );
                    }
                    case "Translation2d": {
                      return (
                        "X: " +
                        annotatedPose.pose.translation[0].toFixed(3) +
                        "m, Y: " +
                        annotatedPose.pose.translation[1].toFixed(3) +
                        "m"
                      );
                    }
                    case "Pose2d":
                    case "Transform2d": {
                      return (
                        "X: " +
                        annotatedPose.pose.translation[0].toFixed(3) +
                        "m, Y: " +
                        annotatedPose.pose.translation[1].toFixed(3) +
                        "m, \u03b8: " +
                        convert(rotation3dTo2d(annotatedPose.pose.rotation), "radians", "degrees").toFixed(2) +
                        "\u00b0"
                      );
                    }
                    case "Rotation3d": {
                      let rpy = rotation3dToRPY(annotatedPose.pose.rotation);
                      return (
                        "Roll: " +
                        convert(rpy[0], "radians", "degrees").toFixed(2) +
                        "\u00b0, Pitch: " +
                        convert(rpy[1], "radians", "degrees").toFixed(2) +
                        "\u00b0, Yaw: " +
                        convert(rpy[2], "radians", "degrees").toFixed(2) +
                        "\u00b0"
                      );
                    }
                    case "Translation3d": {
                      return (
                        "X: " +
                        annotatedPose.pose.translation[0].toFixed(3) +
                        "m, Y: " +
                        annotatedPose.pose.translation[1].toFixed(3) +
                        "m, Z: " +
                        annotatedPose.pose.translation[2].toFixed(3) +
                        "m"
                      );
                    }
                    case "Pose3d": {
                      let rpy = rotation3dToRPY(annotatedPose.pose.rotation);
                      return (
                        "X: " +
                        annotatedPose.pose.translation[0].toFixed(3) +
                        "m, Y: " +
                        annotatedPose.pose.translation[1].toFixed(3) +
                        "m, Z: " +
                        annotatedPose.pose.translation[2].toFixed(3) +
                        "m, Roll: " +
                        convert(rpy[0], "radians", "degrees").toFixed(2) +
                        "\u00b0, Pitch: " +
                        convert(rpy[1], "radians", "degrees").toFixed(2) +
                        "\u00b0, Yaw: " +
                        convert(rpy[2], "radians", "degrees").toFixed(2) +
                        "\u00b0"
                      );
                    }
                    default: {
                      return "";
                    }
                  }
                });
              }
              if (poseStrings.length === 1) {
                text = poseStrings[0];
              } else if (poseStrings.length === 0) {
                text = "No values";
              } else {
                text = text =
                  poseStrings.length.toString() +
                  " value" +
                  (poseStrings.length === 1 ? "" : "s") +
                  " \u2014 [" +
                  poseStrings.map((str) => "(" + str + ")").join(", ") +
                  "]";
              }
            }
          } else if (structuredType === "Mechanism2d") {
            let mechanismState = getMechanismState(window.log, state.logKey, time);
            if (mechanismState !== null) {
              let count = mechanismState.lines.length;
              text = count.toString() + " segment" + (count === 1 ? "" : "s");
            }
          } else if (structuredType === "Alerts") {
            let errorCount: number = getOrDefault(
              window.log,
              state.logKey + "/errors",
              LoggableType.StringArray,
              time,
              []
            ).length;
            let warningCount: number = getOrDefault(
              window.log,
              state.logKey + "/warnings",
              LoggableType.StringArray,
              time,
              []
            ).length;
            let infoCount: number = getOrDefault(
              window.log,
              state.logKey + "/infos",
              LoggableType.StringArray,
              time,
              []
            ).length;
            text =
              errorCount.toString() +
              " error" +
              (errorCount === 1 ? "" : "s") +
              ", " +
              warningCount.toString() +
              " warning" +
              (warningCount === 1 ? "" : "s") +
              ", " +
              infoCount.toString() +
              " info" +
              (infoCount === 1 ? "" : "s");
          } else if (
            logType === LoggableType.BooleanArray ||
            logType === LoggableType.NumberArray ||
            logType === LoggableType.StringArray
          ) {
            text =
              value.length.toString() +
              " value" +
              (value.length === 1 ? "" : "s") +
              " \u2014 " +
              getLogValueText(value, logType);
          } else {
            text = getLogValueText(value, logType);
          }
        }
      }
    }

    // Update state
    valueSymbol.hidden = text === null;
    valueText.hidden = text === null;
    item.style.height = valueSymbol.hidden ? "30px" : "50px";
    if (text !== null && text !== valueText.innerText) {
      valueText.innerText = text;
    }
  }
}<|MERGE_RESOLUTION|>--- conflicted
+++ resolved
@@ -1,6 +1,3 @@
-<<<<<<< HEAD
-import ButtonRect from "../shared/ButtonRect";
-=======
 // Copyright (c) 2021-2025 Littleton Robotics
 // http://github.com/Mechanical-Advantage
 //
@@ -8,7 +5,7 @@
 // license that can be found in the LICENSE file
 // at the root directory of this project.
 
->>>>>>> 75b01575
+import ButtonRect from "../shared/ButtonRect";
 import { ensureThemeContrast } from "../shared/Colors";
 import {
   SourceListConfig,
