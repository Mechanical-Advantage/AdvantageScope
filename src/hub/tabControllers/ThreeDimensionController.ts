--- conflicted
+++ resolved
@@ -30,7 +30,7 @@
 import TimelineVizController from "./TimelineVizController";
 
 export default class ThreeDimensionController extends TimelineVizController {
-<<<<<<< HEAD
+  private TRAJECTORY_MAX_LENGTH = 40;
   private static POSE_3D_TYPES = [
     "Robot",
     "Green Ghost",
@@ -63,9 +63,6 @@
     "Yellow Cone (Center)",
     "Yellow Cone (Back)"
   ];
-=======
-  private TRAJECTORY_MAX_LENGTH = 40;
->>>>>>> ac95246e
 
   private FIELD: HTMLSelectElement;
   private ALLIANCE: HTMLSelectElement;
