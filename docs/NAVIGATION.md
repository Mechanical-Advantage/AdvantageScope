--- conflicted
+++ resolved
@@ -36,14 +36,8 @@
 
 ## Window Pop-Out
 
-<<<<<<< HEAD
-It is often useful to view multiple tabs at once. Since Advantage Scope synchronizes playback across all tabs, it is possible to perform sophisticated match review by looking at multiple visualizations at once. An example might be viewing video, field odometry, controller inputs, and performance graphs all together. Tabs that support pop-out have an additional "Add Window" icon just below the Navigation/Playback controls.
-
-When using pop-out windows, playback is controlled from the main Advantage Scope window.
-=======
 It is often useful to view multiple tabs at once. Since AdvantageScope synchronizes playback across all tabs, it is possible to perform sophisticated analysis by looking at multiple visualizations at once. An example might be viewing video, field odometry, joystick inputs, and performance graphs all together. Tabs that support pop-out have an additional "Add Window" icon just below the navigation/playback controls.
 
 > Note: When using pop-out windows, playback is controlled from the main AdvantageScope window.
 
-![Creating a pop-out window](/docs/resources/navigation/navigation-5.gif)
->>>>>>> 92d30c1b
+![Creating a pop-out window](/docs/resources/navigation/navigation-5.gif)