{
  "name": "advantagescope",
  "productName": "AdvantageScope",
  "version": "27.0.0-alpha-1",
  "description": "Robot telemetry application",
  "author": {
    "name": "Littleton Robotics",
    "email": "software@littletonrobotics.org",
    "url": "https://littletonrobotics.org"
  },
  "license": "BSD-3-Clause",
  "main": "bundles/main.js",
  "scripts": {
    "start": "electron bundles/main.js",
    "compile": "rollup -c --configMain && rollup -c --configLargeRenderers && rollup -c --configSmallRenderers && rollup -c --configWorkers && rollup -c --configXR",
    "build": "npm run compile && npm run wasm:compile && npm run docs:build-embed && electron-builder build",
    "fast-build": "npm run compile && npm run wasm:compile && npm run docs:build-embed && electron-builder build --dir",
    "watch": "rollup -c -w",
    "download-owlet": "rollup -c --configRunOwletDownload && node runOwletDownload.js",
    "format": "license-check-and-add add -f file-header-config.json && prettier --write .",
    "check-format": "license-check-and-add check -f file-header-config.json && prettier --check .",
    "wasm:compile": "node wasmCompile.mjs",
    "docs:start": "cd docs && npm run start && cd ..",
    "docs:build": "cd docs && npm run build && cd ..",
    "docs:build-embed": "cd docs && npm run build-embed && cd ..",
    "docs:clear": "cd docs && npm run clear && cd ..",
    "docs:serve": "cd docs && npm run serve && cd ..",
    "postinstall": "cd docs && npm install && cd .. && node getLicenses.mjs && node tesseractLangDownload.mjs && node ffmpegDownload.mjs && node bundleLiteAssets.mjs && npm run download-owlet"
  },
  "devDependencies": {
    "@babel/preset-env": "^7.26.0",
    "@electron/notarize": "^2.1.0",
    "@mcap/core": "^1.3.0",
    "@msgpack/msgpack": "^3.0.0-beta2",
    "@rollup/plugin-babel": "^6.0.4",
    "@rollup/plugin-commonjs": "^25.0.4",
    "@rollup/plugin-json": "^6.0.0",
    "@rollup/plugin-node-resolve": "^15.2.1",
    "@rollup/plugin-replace": "^5.0.2",
    "@rollup/plugin-terser": "^0.4.4",
    "@rollup/plugin-typescript": "12.1.1",
    "@types/chart.js": "^2.9.38",
    "@types/color-convert": "^2.0.3",
    "@types/compare-versions": "^3.3.0",
    "@types/download": "^8.0.2",
    "@types/heatmap.js": "2.0.38",
    "@types/jsonfile": "^6.1.2",
    "@types/pngjs": "^6.0.5",
    "@types/ssh2": "^1.11.13",
    "@types/three": "^0.168.0",
    "bignumber.js": "^9.1.2",
    "buffer": "^6.0.3",
    "camera-controls": "^2.9.0",
    "chart.js": "^4.4.0",
    "color-convert": "^2.0.1",
    "compare-versions": "^6.1.1",
    "electron": "^32.0.2",
    "electron-builder": "^26.0.0",
    "fuse.js": "^7.0.0",
    "gunzip-file": "^0.1.1",
    "heatmap.js": "github:jwbonner/heatmap.js#24b4455c95f5e54cb50ab8bb06f9229d30426362",
    "license-check-and-add": "^4.0.5",
    "mathjs": "11.3.0",
    "node-fetch": "^3.3.2",
    "prettier": "3.0.3",
    "prettier-plugin-organize-imports": "^4.0.0",
    "protobufjs": "^7.2.5",
    "qr-code-styling": "^1.8.4",
    "rollup": "^3.29.2",
    "rollup-plugin-cleanup": "^3.2.1",
    "rollup-plugin-re": "^1.0.7",
    "simple-statistics": "^7.8.7",
    "three": "^0.168.0",
    "tiny-popup-menu": "^1.0.10",
    "tslib": "^2.6.2",
    "type-fest": "^4.26.1",
    "typescript": "5.6.3"
  },
  "dependencies": {
    "@distube/ytdl-core": "^4.16.12",
    "@types/emscripten": "^1.39.13",
    "@types/ws": "^8.5.13",
    "check-disk-space": "^3.4.0",
    "download": "^8.0.0",
    "electron-fetch": "^1.9.1",
    "jsonfile": "^6.1.0",
    "pngjs": "^7.0.0",
<<<<<<< HEAD
    "ssh2": "^1.14.0",
    "tesseract.js": "https://github.com/jwbonner/tesseract.js.git",
=======
    "tesseract.js": "^6.0.0",
>>>>>>> 31690169
    "ws": "^8.18.0"
  },
  "prettier": {
    "printWidth": 120,
    "trailingComma": "none",
    "plugins": [
      "prettier-plugin-organize-imports"
    ]
  },
  "build": {
    "appId": "org.littletonrobotics.advantagescope",
    "copyright": "Copyright © 2021-2025 Littleton Robotics",
    "npmRebuild": false,
    "publish": [],
    "afterSign": "notarize.js",
    "electronFuses": {
      "runAsNode": false
    },
    "files": [
      "www/**/*",
      "bundles/*",
      "icons/**/*",
      "!icons/**/*.iconset",
      "bundledAssets/**/*",
      "docs/build/**/*",
      {
        "filter": [
          "owlet/${os}-${arch}/*"
        ]
      },
      "!**/.*"
    ],
    "extraResources": [
      {
        "from": "ffmpeg",
        "filter": [
          "ffmpeg-${os}-${arch}*"
        ]
      },
      "LICENSE",
      "ThirdPartyLicenses.txt",
      "eng.traineddata.gz"
    ],
    "fileAssociations": [
      {
        "ext": "wpilog",
        "name": "WPILib robot log",
        "description": "WPILib robot log",
        "mimeType": "application/x-wpilog",
        "role": "Viewer",
        "icon": "icons/app/wpilog-icon"
      },
      {
        "ext": "rlog",
        "name": "Robot log",
        "description": "Robot log",
        "mimeType": "application/x-rlog",
        "role": "Viewer",
        "icon": "icons/app/rlog-icon"
      },
      {
        "ext": "dslog",
        "name": "FRC Driver Station log",
        "description": "FRC Driver Station log",
        "mimeType": "application/x-dslog",
        "role": "Viewer",
        "icon": "icons/app/dslog-icon"
      },
      {
        "ext": "dsevents",
        "name": "FRC Driver Station events",
        "description": "FRC Driver Station events",
        "mimeType": "application/x-dsevents",
        "role": "Viewer",
        "icon": "icons/app/dsevents-icon"
      },
      {
        "ext": "hoot",
        "name": "Hoot robot log",
        "description": "Hoot robot log",
        "mimeType": "application/x-hoot",
        "role": "Viewer",
        "icon": "icons/app/hoot-icon"
      }
    ],
    "mac": {
      "target": "dmg",
      "icon": "icons/app/app-icon.icns",
      "entitlements": "entitlements.mac.plist",
      "entitlementsInherit": "entitlements.mac.plist",
      "extendInfo": {
        "NSUpdateSecurityPolicy": {
          "AllowPackages": [
            "58SET3NSX7"
          ],
          "AllowProcesses": {
            "58SET3NSX7": [
              "WPILibInstaller"
            ]
          }
        }
      },
      "notarize": false
    },
    "linux": {
      "target": [
        "AppImage",
        "snap",
        "flatpak",
        "deb",
        "rpm",
        "pacman"
      ],
      "icon": "icons/app/app-icons-linux",
      "category": "Utility"
    },
    "flatpak": {
      "runtimeVersion": "22.08",
      "baseVersion": "22.08"
    },
    "win": {
      "target": "nsis",
      "icon": "icons/app/app-icon.ico"
    }
  }
}<|MERGE_RESOLUTION|>--- conflicted
+++ resolved
@@ -85,12 +85,8 @@
     "electron-fetch": "^1.9.1",
     "jsonfile": "^6.1.0",
     "pngjs": "^7.0.0",
-<<<<<<< HEAD
     "ssh2": "^1.14.0",
-    "tesseract.js": "https://github.com/jwbonner/tesseract.js.git",
-=======
     "tesseract.js": "^6.0.0",
->>>>>>> 31690169
     "ws": "^8.18.0"
   },
   "prettier": {
