<!--
  Copyright (c) 2021-2025 Littleton Robotics
  http://github.com/Mechanical-Advantage

  Use of this source code is governed by a BSD
  license that can be found in the LICENSE file
  at the root directory of this project.
-->

<!doctype html>
<html>
  <head>
    <meta charset="UTF-8" />
    <meta http-equiv="Content-Security-Policy" content="default-src 'self'; script-src 'self'" />
    <meta http-equiv="X-Content-Security-Policy" content="default-src 'self'; script-src 'self'" />
    <meta name="viewport" content="width=device-width, initial-scale=1" />
    <link rel="stylesheet" href="global.css" />
    <link rel="stylesheet" href="prompts.css" />
    <script type="module" src="../bundles/preferences.js"></script>
    <title>Preferences &mdash; AdvantageScope</title>
  </head>

  <body>
    <table>
      <tbody>
        <tr class="hide-lite">
          <td class="label">Application Theme</td>
          <td class="input" tabindex="-1">
            <select id="theme">
              <option value="system">Match System</option>
              <option value="light">Always Light</option>
              <option value="dark">Always Dark</option>
            </select>
          </td>
        </tr>
        <tr>
          <td class="label">Coordinate System</td>
          <td class="input" tabindex="-1">
            <select id="coordinateSystem">
              <option value="automatic">Automatic</option>
              <!-- <option value="center-red">Center/Red (SystemCore)</option> -->
              <option value="wall-blue">Blue Wall (FRC 2023-2026)</option>
              <option value="wall-alliance">Alliance Wall (FRC 2022)</option>
              <option value="center-rotated">Center/Rotated (FTC Traditional)</option>
            </select>
          </td>
        </tr>
        <tr class="hide-lite">
          <td class="label">TBA API Key</td>
          <td class="input" tabindex="-1">
            <input type="text" id="tbaApiKey" />
          </td>
        </tr>
        <tr>
          <td class="title" colspan="2">
            <hr />
            Networking Options
          </td>
        </tr>
        <tr>
          <td class="subtitle" colspan="2">The live source can be changed in the "File" menu.</td>
        </tr>
        <tr class="hide-lite">
          <td class="label">Robot Address</td>
          <td class="input" tabindex="-1">
            <input type="text" id="robotAddress" />
          </td>
        </tr>
        <tr>
          <td class="label">Robot Log Path</td>
          <td class="input" tabindex="-1">
<<<<<<< HEAD
            <select id="liveMode">
              <option value="nt4">NetworkTables 4</option>
              <option value="nt4-akit">NetworkTables 4 (AdvantageKit)</option>
              <option value="phoenix">Phoenix Diagnostics</option>
              <option value="pathplanner">PathPlanner 2023</option>
              <option value="rlog">RLOG Server</option>
              <option value="ftcdashboard">FTC Dashboard</option>
            </select>
=======
            <input type="text" id="remotePath" />
>>>>>>> 12793c3d
          </td>
        </tr>
        <tr>
          <td class="label">Live Mode</td>
          <td class="input" tabindex="-1">
            <select id="liveSubscribeMode">
              <option value="low-bandwidth">Low Bandwidth</option>
              <option value="logging">Logging</option>
            </select>
          </td>
        </tr>
        <tr>
          <td class="label">Discard Live Data</td>
          <td class="input" tabindex="-1">
            <select id="liveDiscard">
              <option value="60">After 1 minute</option>
              <option value="300">After 5 minutes</option>
              <option value="1200">After 20 minutes</option>
              <option value="-1">Never</option>
            </select>
          </td>
        </tr>
        <tr class="hide-lite">
          <td class="label">NT Publish Prefixes</td>
          <td class="input" tabindex="-1">
            <input type="text" id="publishFilter" />
          </td>
        </tr>
        <tr>
          <td class="title" colspan="2">
            <hr />
            3D Rendering Options
          </td>
        </tr>
        <tr>
          <td class="label" id="field3dModeAcLabel">3D Mode (Default)</td>
          <td class="input" tabindex="-1">
            <select id="field3dModeAc">
              <option value="cinematic">Cinematic</option>
              <option value="standard">Standard</option>
              <option value="low-power">Low Power</option>
            </select>
          </td>
        </tr>
        <tr class="hide-lite">
          <td class="label">3D Mode (Battery)</td>
          <td class="input" tabindex="-1">
            <select id="field3dModeBattery">
              <option value="">Default</option>
              <option value="cinematic">Cinematic</option>
              <option value="standard">Standard</option>
              <option value="low-power">Low Power</option>
            </select>
          </td>
        </tr>
        <tr>
          <td class="label">3D Antialiasing</td>
          <td class="input" tabindex="-1">
            <select id="field3dAntialiasing">
              <option value="true">On</option>
              <option value="false">Off</option>
            </select>
          </td>
        </tr>
      </tbody>
    </table>
    <button id="exit" tabindex="-1">
      <img src="symbols/xmark.svg" />
    </button>
    <button id="confirm" tabindex="-1">
      <img src="symbols/checkmark.svg" />
    </button>
  </body>
</html><|MERGE_RESOLUTION|>--- conflicted
+++ resolved
@@ -69,18 +69,7 @@
         <tr>
           <td class="label">Robot Log Path</td>
           <td class="input" tabindex="-1">
-<<<<<<< HEAD
-            <select id="liveMode">
-              <option value="nt4">NetworkTables 4</option>
-              <option value="nt4-akit">NetworkTables 4 (AdvantageKit)</option>
-              <option value="phoenix">Phoenix Diagnostics</option>
-              <option value="pathplanner">PathPlanner 2023</option>
-              <option value="rlog">RLOG Server</option>
-              <option value="ftcdashboard">FTC Dashboard</option>
-            </select>
-=======
             <input type="text" id="remotePath" />
->>>>>>> 12793c3d
           </td>
         </tr>
         <tr>
